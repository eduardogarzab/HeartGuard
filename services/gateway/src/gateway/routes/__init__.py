--- conflicted
+++ resolved
@@ -3,21 +3,14 @@
 
 from flask import Blueprint, Flask
 
-<<<<<<< HEAD
-from . import auth_proxy, health, patient_proxy
-=======
-from . import admin_proxy, auth_proxy, health, user_proxy
->>>>>>> 9ff9c432
+from . import admin_proxy, auth_proxy, health, user_proxy, patient_proxy
 
 ROUTES: tuple[Blueprint, ...] = (
     health.bp,
     auth_proxy.bp,
-<<<<<<< HEAD
     patient_proxy.bp,
-=======
     admin_proxy.bp,
     user_proxy.bp,
->>>>>>> 9ff9c432
 )
 
 
