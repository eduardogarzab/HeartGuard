# Binaries
/bin/
/*.exe
/*.exe~
/*.dll
/*.so
/*.dylib
*.test

# Go build cache
*.out

# Logs
*.log

# IDE/editor
.vscode/
.idea/
*.swp
*.swo
*~

# Environment files
.env
.env.local
.env.*.local
.env.production

# Credentials and secrets (NUNCA commitear)
CREDENTIALS.md
*.credentials
*.secrets
secrets/

# DB artifacts
db/*.dump
db/*.bak

# Docker volumes
postgres_data/

# OS
.DS_Store
Thumbs.db

# Ignorar cualquier carpeta .venv en cualquier lugar del proyecto
**/.venv/

# Ignorar cualquier carpeta __pycache__ en cualquier lugar del proyecto
**/__pycache__/
**/validation_logs/
<<<<<<< HEAD
\n# Python bytecode\n__pycache__/

# Ignorar archivos en secret en microservicios
**/secrets/*.json 
=======

# Python bytecode
__pycache__/

# SSL/TLS Certificates (NUNCA commitear claves privadas)
certs/*.key
certs/**/*.key
certs/ca.key
certs/client.key

# Nginx SSL (auto-firmados y Let's Encrypt)
nginx/ssl/*.key
nginx/ssl/*.pem
nginx/ssl/nginx.key
nginx/ssl/nginx.crt
nginx/ssl/chain.pem

# Permitir certificados públicos (.crt) solo para desarrollo
# En producción usar Let's Encrypt o CA confiable
>>>>>>> 5d3d1d6d
<|MERGE_RESOLUTION|>--- conflicted
+++ resolved
@@ -49,12 +49,10 @@
 # Ignorar cualquier carpeta __pycache__ en cualquier lugar del proyecto
 **/__pycache__/
 **/validation_logs/
-<<<<<<< HEAD
 \n# Python bytecode\n__pycache__/
 
 # Ignorar archivos en secret en microservicios
 **/secrets/*.json 
-=======
 
 # Python bytecode
 __pycache__/
@@ -73,5 +71,4 @@
 nginx/ssl/chain.pem
 
 # Permitir certificados públicos (.crt) solo para desarrollo
-# En producción usar Let's Encrypt o CA confiable
->>>>>>> 5d3d1d6d
+# En producción usar Let's Encrypt o CA confiable