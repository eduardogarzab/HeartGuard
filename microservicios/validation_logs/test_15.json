{
<<<<<<< HEAD
  "code": "invalid_credentials",
  "details": {},
  "message": "Credenciales inv\u00e1lidas",
  "status": "error"
=======
  "message": "Error de conexi\u00f3n con el servicio: http://127.0.0.1:5002"
>>>>>>> c3908a60
}<|MERGE_RESOLUTION|>--- conflicted
+++ resolved
@@ -1,10 +1,3 @@
 {
-<<<<<<< HEAD
-  "code": "invalid_credentials",
-  "details": {},
-  "message": "Credenciales inv\u00e1lidas",
-  "status": "error"
-=======
   "message": "Error de conexi\u00f3n con el servicio: http://127.0.0.1:5002"
->>>>>>> c3908a60
 }