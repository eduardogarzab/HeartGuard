{
<<<<<<< HEAD
  "data": {
    "membership": {
      "joined_at": "2025-08-29T19:47:00.715892+00:00",
      "org_code": "FAM-001",
      "org_id": "be16ba92-b0fb-4825-98d6-5a4db9cf8579",
      "org_name": "Familia Garc\u00eda",
      "role_code": "org_admin"
    },
    "organization": {
      "code": "FAM-001",
      "created_at": "2025-10-28T19:47:00.426850+00:00",
      "id": "be16ba92-b0fb-4825-98d6-5a4db9cf8579",
      "name": "Familia Garc\u00eda"
    }
  },
  "meta": {},
  "status": "ok"
=======
  "id": "acf7d599-9209-40bc-8381-c1b6a1710eb3",
  "ts": "Wed, 29 Oct 2025 04:34:32 GMT"
>>>>>>> c3908a60
}<|MERGE_RESOLUTION|>--- conflicted
+++ resolved
@@ -1,24 +1,4 @@
 {
-<<<<<<< HEAD
-  "data": {
-    "membership": {
-      "joined_at": "2025-08-29T19:47:00.715892+00:00",
-      "org_code": "FAM-001",
-      "org_id": "be16ba92-b0fb-4825-98d6-5a4db9cf8579",
-      "org_name": "Familia Garc\u00eda",
-      "role_code": "org_admin"
-    },
-    "organization": {
-      "code": "FAM-001",
-      "created_at": "2025-10-28T19:47:00.426850+00:00",
-      "id": "be16ba92-b0fb-4825-98d6-5a4db9cf8579",
-      "name": "Familia Garc\u00eda"
-    }
-  },
-  "meta": {},
-  "status": "ok"
-=======
   "id": "acf7d599-9209-40bc-8381-c1b6a1710eb3",
   "ts": "Wed, 29 Oct 2025 04:34:32 GMT"
->>>>>>> c3908a60
 }