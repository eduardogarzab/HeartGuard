--- conflicted
+++ resolved
@@ -231,112 +231,6 @@
         assert refreshed.revoked_at is not None
 
 
-<<<<<<< HEAD
-def _parse_xml_response(response):
-    body = response.data.decode("utf-8")
-    root = ET.fromstring(body)
-    invitation = root.find("invitation")
-    assert invitation is not None
-    parsed: dict[str, str] = {}
-    for child in invitation:
-        parsed[child.tag] = child.text
-    return parsed
-
-
-def test_validate_invitation_pending(app, client):
-    with app.app_context():
-        org = models.Organization.query.first()
-        role = models.OrgRole.query.first()
-
-        invitation = models.OrgInvitation(
-            organization=org,
-            role=role,
-            email="user4@example.com",
-            expires_at=datetime.utcnow() + timedelta(hours=24),
-            created_at=datetime.utcnow(),
-        )
-        db.session.add(invitation)
-        db.session.commit()
-        token = invitation.token
-
-    response = client.get(
-        f"/organization/invitations/{token}/validate",
-        headers={"Accept": "application/xml"},
-    )
-
-    assert response.status_code == 200
-    assert response.headers["Content-Type"].startswith("application/xml")
-    data = _parse_xml_response(response)
-    assert data["token"] == token
-    assert data["result"] == "valid"
-    assert data["state"] == "pending"
-
-
-def test_consume_invitation_flow(app, client):
-    with app.app_context():
-        org = models.Organization.query.first()
-        role = models.OrgRole.query.first()
-
-        invitation = models.OrgInvitation(
-            organization=org,
-            role=role,
-            email="user5@example.com",
-            expires_at=datetime.utcnow() + timedelta(hours=24),
-            created_at=datetime.utcnow(),
-        )
-        db.session.add(invitation)
-        db.session.commit()
-        token = invitation.token
-
-    consume_response = client.post(
-        f"/organization/invitations/{token}/consume",
-        headers={"Accept": "application/xml"},
-    )
-
-    assert consume_response.status_code == 200
-    consume_data = _parse_xml_response(consume_response)
-    assert consume_data["token"] == token
-    assert consume_data["result"] == "used"
-    assert consume_data["state"] == "used"
-
-    validate_response = client.get(
-        f"/organization/invitations/{token}/validate",
-        headers={"Accept": "application/xml"},
-    )
-    assert validate_response.status_code == 200
-    validate_data = _parse_xml_response(validate_response)
-    assert validate_data["result"] == "used"
-    assert validate_data["state"] == "used"
-
-
-def test_consume_revoked_invitation(app, client):
-    with app.app_context():
-        org = models.Organization.query.first()
-        role = models.OrgRole.query.first()
-
-        invitation = models.OrgInvitation(
-            organization=org,
-            role=role,
-            email="user6@example.com",
-            expires_at=datetime.utcnow() + timedelta(hours=24),
-            revoked_at=datetime.utcnow(),
-            created_at=datetime.utcnow(),
-        )
-        db.session.add(invitation)
-        db.session.commit()
-        token = invitation.token
-
-    response = client.post(
-        f"/organization/invitations/{token}/consume",
-        headers={"Accept": "application/xml"},
-    )
-
-    assert response.status_code == 409
-    data = _parse_xml_response(response)
-    assert data["result"] == "revoked"
-    assert data["state"] == "revoked"
-    assert "reason" in data
-=======
 def test_create_invitation_rejects_uppercase_role_claim(app, client):
     with app.app_context():
         org = models.Organization.query.first()
@@ -396,5 +290,4 @@
 
     assert response.status_code == 403
     body = response.get_json()
-    assert body["error"]["id"] == "HG-ORG-INVITE-FORBIDDEN"
->>>>>>> 66c57970
+    assert body["error"]["id"] == "HG-ORG-INVITE-FORBIDDEN"