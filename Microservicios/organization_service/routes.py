"""Organization service exposing organization management endpoints."""
from __future__ import annotations

<<<<<<< HEAD
from datetime import datetime, timedelta
import os
=======
from datetime import datetime, timedelta, timezone
>>>>>>> 61678ab1
import uuid

from flask import Blueprint, Response, current_app, g, request
from itsdangerous import BadSignature, URLSafeSerializer

from common.auth import require_auth
from common.database import db
from common.errors import APIError
from common.serialization import parse_request_data, render_response
import dicttoxml
import models
# Models accessed via models. models.Organization
from sqlalchemy import text

bp = Blueprint("organization", __name__)


@bp.route("/health", methods=["GET"])
def health() -> "Response":
    return render_response({"service": "organization", "status": "healthy"})


@bp.route("", methods=["GET"])
@require_auth(optional=True)
def list_organizations() -> "Response":
    organizations = [o.to_dict() for o in models.Organization.query.all()]
    return render_response({"organizations": organizations}, meta={"total": len(organizations)})


@bp.route("", methods=["POST"])
@require_auth(required_roles=["admin"])
def create_organization() -> "Response":
    payload, _ = parse_request_data(request)
    name = payload.get("name")
    code = payload.get("code")
    if not name or not code:
        raise APIError("name and code are required", status_code=400, error_id="HG-ORG-VALIDATION")

    new_org = models.Organization(name=name, code=code)

    db.session.add(new_org)
    db.session.commit()

    return render_response({"organization": new_org.to_dict()}, status_code=201)


@bp.route("/<org_id>", methods=["GET"])
@require_auth(optional=True)
def get_organization(org_id: str) -> "Response":
    org = models.Organization.query.get(org_id)
    if not org:
        raise APIError("models.Organization not found", status_code=404, error_id="HG-ORG-NOT-FOUND")
    return render_response({"organization": org.to_dict()})


@bp.route("/invitations", methods=["GET"])
@require_auth(optional=True)
def list_invitations() -> "Response":
    org_id = request.args.get("org_id")
    try:
        invitations_query = models.OrgInvitationQuery.for_org(org_id)
    except (TypeError, ValueError) as exc:
        raise APIError("org_id must be a valid UUID", status_code=400, error_id="HG-ORG-INVITE-BAD-ORG") from exc

    invitations = [invite.to_dict() for invite in invitations_query.all()]
    return render_response({"invitations": invitations}, meta={"total": len(invitations)})


@bp.route("/invitations", methods=["POST"])
@require_auth(required_roles=["admin", "org_admin"])
def create_invitation() -> "Response":
    payload, _ = parse_request_data(request)
    org_id = payload.get("org_id")
    email = payload.get("email")
    role_identifier = payload.get("role") or payload.get("org_role_id")
    ttl_value = payload.get("ttl_hours")

    if not org_id:
        raise APIError("org_id is required", status_code=400, error_id="HG-ORG-INVITE-VALIDATION")
    if not role_identifier:
        raise APIError("role is required", status_code=400, error_id="HG-ORG-INVITE-VALIDATION")
    if ttl_value is None:
        raise APIError("ttl_hours is required", status_code=400, error_id="HG-ORG-INVITE-VALIDATION")

    try:
        ttl_hours = int(ttl_value)
    except (TypeError, ValueError) as exc:
        raise APIError("ttl_hours must be an integer", status_code=400, error_id="HG-ORG-INVITE-VALIDATION") from exc

    if ttl_hours < 1 or ttl_hours > 720:
        raise APIError("ttl_hours must be between 1 and 720", status_code=400, error_id="HG-ORG-INVITE-TTL-RANGE")

    try:
        org_uuid = uuid.UUID(str(org_id))
    except (TypeError, ValueError) as exc:
        raise APIError("org_id must be a valid UUID", status_code=400, error_id="HG-ORG-INVITE-BAD-ORG") from exc

    organization = db.session.get(models.Organization, org_uuid)
    if not organization:
        raise APIError("Organization not found", status_code=404, error_id="HG-ORG-NOT-FOUND")

    current_user_payload = getattr(g, "current_user", {}) or {}
    if not isinstance(current_user_payload, dict):
        current_user_payload = {}

    token_roles = current_user_payload.get("roles", [])
    if isinstance(token_roles, str):
        token_roles = [token_roles]
    user_roles = {str(role).lower() for role in token_roles if isinstance(role, str)}

    preferred_org_id = current_user_payload.get("org_id")
    user_uuid = None
    user_id_claim = current_user_payload.get("sub")
    if user_id_claim:
        try:
            user_uuid = uuid.UUID(str(user_id_claim))
        except (TypeError, ValueError):
            user_uuid = None

    if "admin" not in user_roles:
        if preferred_org_id and str(preferred_org_id) != str(org_uuid):
            raise APIError(
                "Insufficient permissions for organization",
                status_code=403,
                error_id="HG-ORG-INVITE-FORBIDDEN",
            )
        if not user_uuid:
            raise APIError(
                "Authenticated user is missing or invalid",
                status_code=403,
                error_id="HG-ORG-INVITE-FORBIDDEN",
            )
        membership = (
            models.UserOrgMembership.query.join(
                models.OrgRole,
                models.UserOrgMembership.org_role_id == models.OrgRole.id,
            )
            .filter(
                models.UserOrgMembership.org_id == org_uuid,
                models.UserOrgMembership.user_id == user_uuid,
            )
            .first()
        )
        if (
            not membership
            or not membership.role
            or (membership.role.code or "").lower() != "org_admin"
        ):
            raise APIError(
                "Insufficient permissions for organization",
                status_code=403,
                error_id="HG-ORG-INVITE-FORBIDDEN",
            )

    role = _resolve_org_role(role_identifier)
    if not role:
        raise APIError("Organization role not found", status_code=404, error_id="HG-ORG-ROLE-NOT-FOUND")

    now = datetime.utcnow()

    created_by = user_uuid

    invitation_payload = _create_invitation(
        organization=organization,
        role=role,
        email=email,
        ttl_hours=ttl_hours,
        created_by=created_by,
        now=now,
    )

<<<<<<< HEAD
    db.session.add(invitation)
    db.session.commit()

    signed_token = _sign_invitation_token(token)
    payload = _build_invitation_payload(invitation, signed_token)

    return render_response(payload, status_code=201)


@bp.route("/invitations/<signed_token>/validate", methods=["GET"])
def validate_invitation(signed_token: str) -> "Response":
    invitation = _get_invitation_from_signed_token(signed_token)
    _ensure_invitation_active(invitation)

    payload = _build_invitation_payload(invitation, signed_token)
    return render_response(payload)


@bp.route("/invitations/<signed_token>/consume", methods=["POST"])
@require_auth(optional=True)
def consume_invitation(signed_token: str) -> "Response":
    invitation = _get_invitation_from_signed_token(signed_token)
    payload, _ = parse_request_data(request)

    action = str(payload.get("action") or "accept").lower()
    now = datetime.utcnow()

    if action == "accept":
        _ensure_invitation_active(invitation)
        if invitation.used_at:
            raise APIError(
                "Invitation already used",
                status_code=409,
                error_id="HG-ORG-INVITE-USED",
            )
        invitation.used_at = now
    elif action == "revoke":
        if invitation.revoked_at:
            return render_response(_build_invitation_payload(invitation, signed_token))
        invitation.revoked_at = now
    else:
        raise APIError(
            "Unsupported invitation action",
            status_code=400,
            error_id="HG-ORG-INVITE-ACTION",
        )

    db.session.commit()
    return render_response(_build_invitation_payload(invitation, signed_token))
=======
    return render_response({"invitation": invitation_payload}, status_code=201)
>>>>>>> 61678ab1


@bp.route("/invitations/<invitation_id>/cancel", methods=["POST"])
@require_auth(required_roles=["admin", "org_admin"])
def cancel_invitation(invitation_id: str) -> "Response":
    try:
        invitation_uuid = uuid.UUID(str(invitation_id))
    except (TypeError, ValueError) as exc:
        raise APIError("invitation_id must be a valid UUID", status_code=400, error_id="HG-ORG-INVITE-BAD-ID") from exc

    invitation = db.session.get(models.OrgInvitation, invitation_uuid)
    if not invitation or invitation.revoked_at or invitation.used_at:
        raise APIError(
            "Invitation not found or already processed",
            status_code=404,
            error_id="HG-ORG-INVITE-NOT-FOUND",
        )

    invitation.revoked_at = datetime.utcnow()
    db.session.commit()

    return Response(status=204)


@bp.route("/invitations/<token>/validate", methods=["GET"])
def validate_invitation(token: str) -> "Response":
    invitation = models.OrgInvitation.query.filter_by(token=token).first()
    if not invitation:
        return _render_invitation_xml(
            token,
            result="invalid",
            reason="not_found",
            http_status=404,
        )

    state, reason = _determine_invitation_state(invitation)
    payload = invitation.to_dict()
    payload["state"] = state
    if reason:
        payload["reason"] = reason
    return _render_invitation_xml(token, payload=payload, result="valid" if state == "pending" else state)


@bp.route("/invitations/<token>/consume", methods=["POST"])
def consume_invitation(token: str) -> "Response":
    invitation = models.OrgInvitation.query.filter_by(token=token).first()
    if not invitation:
        return _render_invitation_xml(
            token,
            result="invalid",
            reason="not_found",
            http_status=404,
        )

    state, reason = _determine_invitation_state(invitation)
    if state != "pending":
        payload = invitation.to_dict()
        payload["state"] = state
        if reason:
            payload["reason"] = reason
        return _render_invitation_xml(token, payload=payload, result=state, http_status=409)

    invitation.used_at = datetime.utcnow()
    db.session.commit()

    payload = invitation.to_dict()
    payload["state"] = "used"
    return _render_invitation_xml(token, payload=payload, result="used")


def _resolve_org_role(identifier: str | None):
    if not identifier:
        return None

    candidate = None
    try:
        candidate_uuid = uuid.UUID(str(identifier))
    except (TypeError, ValueError):
        candidate_uuid = None

    if candidate_uuid:
        candidate = db.session.get(models.OrgRole, candidate_uuid)
    if not candidate:
        candidate = models.OrgRole.query.filter(
            db.func.lower(models.OrgRole.code) == str(identifier).lower()
        ).first()
    return candidate


<<<<<<< HEAD
def _get_invitation_signer() -> URLSafeSerializer:
    secret = current_app.config.get("INVITE_SIGNING_SECRET")
    if not secret:
        secret = os.getenv("INVITE_SIGNING_SECRET") or current_app.config.get("SECRET_KEY") or "heartguard-invites"
        current_app.config["INVITE_SIGNING_SECRET"] = secret
    return URLSafeSerializer(secret_key=secret, salt="organization-invite")


def _sign_invitation_token(token: str) -> str:
    signer = _get_invitation_signer()
    return signer.dumps({"token": token})


def _unsign_invitation_token(signed_token: str) -> str:
    signer = _get_invitation_signer()
    try:
        data = signer.loads(signed_token)
    except BadSignature as exc:
        raise APIError("Invalid invitation token", status_code=404, error_id="HG-ORG-INVITE-SIGNATURE") from exc
    token = data.get("token") if isinstance(data, dict) else None
    if not token:
        raise APIError("Invalid invitation token", status_code=404, error_id="HG-ORG-INVITE-SIGNATURE")
    return token


def _get_invitation_from_signed_token(signed_token: str) -> models.OrgInvitation:
    token = _unsign_invitation_token(signed_token)
    invitation = models.OrgInvitation.query.filter_by(token=token).first()
    if not invitation:
        raise APIError("Invitation not found", status_code=404, error_id="HG-ORG-INVITE-NOT-FOUND")
    return invitation


def _ensure_invitation_active(invitation: models.OrgInvitation) -> None:
    if invitation.revoked_at:
        raise APIError("Invitation revoked", status_code=410, error_id="HG-ORG-INVITE-REVOKED")
    if invitation.used_at:
        raise APIError("Invitation already used", status_code=409, error_id="HG-ORG-INVITE-USED")
    expires = models.OrgInvitation._coerce_datetime(invitation.expires_at)
    now = models.OrgInvitation._coerce_datetime(datetime.utcnow())
    if expires and now and expires <= now:
        invitation.revoked_at = invitation.revoked_at or datetime.utcnow()
        db.session.commit()
        raise APIError("Invitation expired", status_code=410, error_id="HG-ORG-INVITE-EXPIRED")


def _build_invitation_payload(invitation: models.OrgInvitation, signed_token: str) -> dict:
    organization = invitation.organization
    role = invitation.role
    invitation_dict = invitation.to_dict()
    return {
        "invitation": invitation_dict,
        "link": {
            "href": f"/invite/{signed_token}",
            "token": signed_token,
        },
        "metadata": {
            "organization": organization.to_dict() if organization else None,
            "suggested_role": role.to_dict() if role else None,
            "expires_at": invitation_dict.get("expires_at"),
        },
    }
=======
def _create_invitation(*, organization, role, email, ttl_hours: int, created_by, now: datetime) -> dict[str, object]:
    engine = db.session.get_bind()
    if engine and engine.dialect.name == "postgresql":
        statement = text(
            "SELECT * FROM heartguard.sp_org_invitation_create(:org_id, :org_role_id, :email, :ttl_hours, :created_by)"
        )
        params = {
            "org_id": organization.id,
            "org_role_id": role.id,
            "email": email,
            "ttl_hours": ttl_hours,
            "created_by": created_by,
        }
        result = db.session.execute(statement, params)
        row = result.mappings().first()
        db.session.commit()
        if not row:
            raise APIError(
                "Failed to create invitation",
                status_code=500,
                error_id="HG-ORG-INVITE-SP-FAILED",
            )
        return _serialize_invitation_row(row)

    expires_at = now + timedelta(hours=ttl_hours)
    invitation = models.OrgInvitation(
        organization=organization,
        role=role,
        email=email,
        expires_at=expires_at,
        created_at=now,
    )
    if created_by:
        invitation.created_by = created_by

    db.session.add(invitation)
    db.session.commit()
    return invitation.to_dict()


def _serialize_invitation_row(row) -> dict[str, object]:
    def _iso(value):
        if not value:
            return None
        if isinstance(value, str):
            return value
        if isinstance(value, datetime) and value.tzinfo is None:
            value = value.replace(tzinfo=timezone.utc)
        if isinstance(value, datetime):
            return value.isoformat()
        return str(value)

    row_dict = dict(row)
    def _string(value):
        if value is None:
            return None
        return str(value)

    payload = {
        "id": _string(row_dict.get("id")),
        "org_id": _string(row_dict.get("org_id")),
        "email": row_dict.get("email"),
        "role": row_dict.get("org_role_code"),
        "status": row_dict.get("status"),
        "token": row_dict.get("token"),
        "created_at": _iso(row_dict.get("created_at")),
        "expires_at": _iso(row_dict.get("expires_at")),
        "used_at": _iso(row_dict.get("used_at")),
        "revoked_at": _iso(row_dict.get("revoked_at")),
        "org_role_id": _string(row_dict.get("org_role_id")),
        "created_by": _string(row_dict.get("created_by")),
    }
    return payload


def _determine_invitation_state(invitation: models.OrgInvitation) -> tuple[str, str | None]:
    if invitation.revoked_at:
        return "revoked", "Invitation has been revoked"
    if invitation.used_at:
        return "used", "Invitation has already been used"
    expires_at = models.OrgInvitation._coerce_datetime(invitation.expires_at)
    now_utc = datetime.now(timezone.utc)
    if expires_at and expires_at <= now_utc:
        return "expired", "Invitation has expired"
    return "pending", None


def _render_invitation_xml(token: str, *, result: str, payload: dict[str, object] | None = None, reason: str | None = None, http_status: int = 200) -> "Response":
    if payload is None:
        payload = {"token": token}
    if "token" not in payload:
        payload["token"] = token
    payload["result"] = result
    if reason and "reason" not in payload:
        payload["reason"] = reason

    xml_body = dicttoxml.dicttoxml({"invitation": payload}, custom_root="response", attr_type=False)
    response = Response(xml_body, status=http_status, mimetype="application/xml")
    return response
>>>>>>> 61678ab1


def register_blueprint(app):
    app.register_blueprint(bp, url_prefix="/organization")<|MERGE_RESOLUTION|>--- conflicted
+++ resolved
@@ -1,12 +1,7 @@
 """Organization service exposing organization management endpoints."""
 from __future__ import annotations
 
-<<<<<<< HEAD
-from datetime import datetime, timedelta
-import os
-=======
 from datetime import datetime, timedelta, timezone
->>>>>>> 61678ab1
 import uuid
 
 from flask import Blueprint, Response, current_app, g, request
@@ -178,59 +173,7 @@
         now=now,
     )
 
-<<<<<<< HEAD
-    db.session.add(invitation)
-    db.session.commit()
-
-    signed_token = _sign_invitation_token(token)
-    payload = _build_invitation_payload(invitation, signed_token)
-
-    return render_response(payload, status_code=201)
-
-
-@bp.route("/invitations/<signed_token>/validate", methods=["GET"])
-def validate_invitation(signed_token: str) -> "Response":
-    invitation = _get_invitation_from_signed_token(signed_token)
-    _ensure_invitation_active(invitation)
-
-    payload = _build_invitation_payload(invitation, signed_token)
-    return render_response(payload)
-
-
-@bp.route("/invitations/<signed_token>/consume", methods=["POST"])
-@require_auth(optional=True)
-def consume_invitation(signed_token: str) -> "Response":
-    invitation = _get_invitation_from_signed_token(signed_token)
-    payload, _ = parse_request_data(request)
-
-    action = str(payload.get("action") or "accept").lower()
-    now = datetime.utcnow()
-
-    if action == "accept":
-        _ensure_invitation_active(invitation)
-        if invitation.used_at:
-            raise APIError(
-                "Invitation already used",
-                status_code=409,
-                error_id="HG-ORG-INVITE-USED",
-            )
-        invitation.used_at = now
-    elif action == "revoke":
-        if invitation.revoked_at:
-            return render_response(_build_invitation_payload(invitation, signed_token))
-        invitation.revoked_at = now
-    else:
-        raise APIError(
-            "Unsupported invitation action",
-            status_code=400,
-            error_id="HG-ORG-INVITE-ACTION",
-        )
-
-    db.session.commit()
-    return render_response(_build_invitation_payload(invitation, signed_token))
-=======
     return render_response({"invitation": invitation_payload}, status_code=201)
->>>>>>> 61678ab1
 
 
 @bp.route("/invitations/<invitation_id>/cancel", methods=["POST"])
@@ -320,70 +263,6 @@
     return candidate
 
 
-<<<<<<< HEAD
-def _get_invitation_signer() -> URLSafeSerializer:
-    secret = current_app.config.get("INVITE_SIGNING_SECRET")
-    if not secret:
-        secret = os.getenv("INVITE_SIGNING_SECRET") or current_app.config.get("SECRET_KEY") or "heartguard-invites"
-        current_app.config["INVITE_SIGNING_SECRET"] = secret
-    return URLSafeSerializer(secret_key=secret, salt="organization-invite")
-
-
-def _sign_invitation_token(token: str) -> str:
-    signer = _get_invitation_signer()
-    return signer.dumps({"token": token})
-
-
-def _unsign_invitation_token(signed_token: str) -> str:
-    signer = _get_invitation_signer()
-    try:
-        data = signer.loads(signed_token)
-    except BadSignature as exc:
-        raise APIError("Invalid invitation token", status_code=404, error_id="HG-ORG-INVITE-SIGNATURE") from exc
-    token = data.get("token") if isinstance(data, dict) else None
-    if not token:
-        raise APIError("Invalid invitation token", status_code=404, error_id="HG-ORG-INVITE-SIGNATURE")
-    return token
-
-
-def _get_invitation_from_signed_token(signed_token: str) -> models.OrgInvitation:
-    token = _unsign_invitation_token(signed_token)
-    invitation = models.OrgInvitation.query.filter_by(token=token).first()
-    if not invitation:
-        raise APIError("Invitation not found", status_code=404, error_id="HG-ORG-INVITE-NOT-FOUND")
-    return invitation
-
-
-def _ensure_invitation_active(invitation: models.OrgInvitation) -> None:
-    if invitation.revoked_at:
-        raise APIError("Invitation revoked", status_code=410, error_id="HG-ORG-INVITE-REVOKED")
-    if invitation.used_at:
-        raise APIError("Invitation already used", status_code=409, error_id="HG-ORG-INVITE-USED")
-    expires = models.OrgInvitation._coerce_datetime(invitation.expires_at)
-    now = models.OrgInvitation._coerce_datetime(datetime.utcnow())
-    if expires and now and expires <= now:
-        invitation.revoked_at = invitation.revoked_at or datetime.utcnow()
-        db.session.commit()
-        raise APIError("Invitation expired", status_code=410, error_id="HG-ORG-INVITE-EXPIRED")
-
-
-def _build_invitation_payload(invitation: models.OrgInvitation, signed_token: str) -> dict:
-    organization = invitation.organization
-    role = invitation.role
-    invitation_dict = invitation.to_dict()
-    return {
-        "invitation": invitation_dict,
-        "link": {
-            "href": f"/invite/{signed_token}",
-            "token": signed_token,
-        },
-        "metadata": {
-            "organization": organization.to_dict() if organization else None,
-            "suggested_role": role.to_dict() if role else None,
-            "expires_at": invitation_dict.get("expires_at"),
-        },
-    }
-=======
 def _create_invitation(*, organization, role, email, ttl_hours: int, created_by, now: datetime) -> dict[str, object]:
     engine = db.session.get_bind()
     if engine and engine.dialect.name == "postgresql":
@@ -483,7 +362,6 @@
     xml_body = dicttoxml.dicttoxml({"invitation": payload}, custom_root="response", attr_type=False)
     response = Response(xml_body, status=http_status, mimetype="application/xml")
     return response
->>>>>>> 61678ab1
 
 
 def register_blueprint(app):
