{{define "layout"}}
<!DOCTYPE html>
<html lang="es">
	<head>
		<meta charset="utf-8" />
		<meta http-equiv="X-UA-Compatible" content="IE=edge" />
		<meta name="viewport" content="width=device-width, initial-scale=1" />
		<title>{{if .Title}}{{.Title}} · {{end}}HeartGuard Admin</title>
		<link rel="stylesheet" href="/ui-assets/css/app.css" />
		<script defer src="/ui-assets/js/app.js"></script>
	</head>
	<body class="hg-body">
		<header class="hg-header">
			<div class="hg-brand">
				<a href="/superadmin/dashboard">{{if .Settings}}{{.Settings.BrandName}}{{else}}HeartGuard{{end}}</a>
			</div>
			<nav class="hg-user-nav">
				{{if .CurrentUser}}
				<span class="hg-user-name">{{.CurrentUser.Name}}</span>
				<form method="post" action="/logout" class="hg-inline-form">
					<input type="hidden" name="_csrf" value="{{.CSRFToken}}" />
					<button type="submit" class="hg-link">Cerrar sesión</button>
				</form>
				{{end}}
			</nav>
		</header>
		<div class="hg-container">
			<aside class="hg-sidebar">
				<ul>
					<li><a href="/superadmin/dashboard">Panel</a></li>
					<li><a href="/superadmin/organizations">Organizaciones</a></li>
					<li><a href="/superadmin/invitations">Invitaciones</a></li>
					<li><a href="/superadmin/users">Usuarios</a></li>
					<li><a href="/superadmin/roles">Roles</a></li>
					<li><a href="/superadmin/content">Contenido</a></li>
<<<<<<< HEAD
					<li><a href="/superadmin/content-block-types">Tipos de bloque</a></li>
                                        <li><a href="/superadmin/patients">Pacientes</a></li>
                                        <li><a href="/superadmin/ground-truth">Ground Truth</a></li>
                                        <li><a href="/superadmin/devices">Dispositivos</a></li>
					<li><a href="/superadmin/signal-streams">Streams de señal</a></li>
=======
                                        <li><a href="/superadmin/content-block-types">Tipos de bloque</a></li>
                                        <li><a href="/superadmin/patients">Pacientes</a></li>
                                        <li><a href="/superadmin/devices">Dispositivos</a></li>
                                        <li><a href="/superadmin/push-devices">Dispositivos push</a></li>
                                        <li><a href="/superadmin/signal-streams">Streams de señal</a></li>
>>>>>>> f31eb1c6
					<li><a href="/superadmin/models">Modelos ML</a></li>
					<li><a href="/superadmin/event-types">Eventos</a></li>
					<li><a href="/superadmin/inferences">Inferencias</a></li>
					<li><a href="/superadmin/alerts">Alertas</a></li>
					<li><a href="/superadmin/catalogs">Catálogos</a></li>
					<li><a href="/superadmin/api-keys">API Keys</a></li>
					<li><a href="/superadmin/audit">Auditoría</a></li>
					<li><a href="/superadmin/settings/system">Configuración</a></li>
				</ul>
			</aside>
			<main class="hg-main">
				{{if .Breadcrumbs}}
				<nav class="hg-breadcrumbs">
					<ul>
						{{range $i, $crumb := .Breadcrumbs}}
						<li>{{if $crumb.URL}}<a href="{{$crumb.URL}}">{{$crumb.Label}}</a>{{else}}{{$crumb.Label}}{{end}}</li>
						{{end}}
					</ul>
				</nav>
				{{end}} {{if .Flashes}}
				<div class="hg-flashes">
					{{range .Flashes}}
					<div class="hg-flash hg-flash-{{.Type}}">{{.Message}}</div>
					{{end}}
				</div>
				{{end}} {{if .ContentHTML}} {{.ContentHTML}} {{end}}
			</main>
		</div>
	</body>
</html>
{{end}}<|MERGE_RESOLUTION|>--- conflicted
+++ resolved
@@ -27,34 +27,27 @@
 		<div class="hg-container">
 			<aside class="hg-sidebar">
 				<ul>
-					<li><a href="/superadmin/dashboard">Panel</a></li>
-					<li><a href="/superadmin/organizations">Organizaciones</a></li>
-					<li><a href="/superadmin/invitations">Invitaciones</a></li>
-					<li><a href="/superadmin/users">Usuarios</a></li>
-					<li><a href="/superadmin/roles">Roles</a></li>
-					<li><a href="/superadmin/content">Contenido</a></li>
-<<<<<<< HEAD
-					<li><a href="/superadmin/content-block-types">Tipos de bloque</a></li>
-                                        <li><a href="/superadmin/patients">Pacientes</a></li>
-                                        <li><a href="/superadmin/ground-truth">Ground Truth</a></li>
-                                        <li><a href="/superadmin/devices">Dispositivos</a></li>
-					<li><a href="/superadmin/signal-streams">Streams de señal</a></li>
-=======
-                                        <li><a href="/superadmin/content-block-types">Tipos de bloque</a></li>
-                                        <li><a href="/superadmin/patients">Pacientes</a></li>
-                                        <li><a href="/superadmin/devices">Dispositivos</a></li>
-                                        <li><a href="/superadmin/push-devices">Dispositivos push</a></li>
-                                        <li><a href="/superadmin/signal-streams">Streams de señal</a></li>
->>>>>>> f31eb1c6
-					<li><a href="/superadmin/models">Modelos ML</a></li>
-					<li><a href="/superadmin/event-types">Eventos</a></li>
-					<li><a href="/superadmin/inferences">Inferencias</a></li>
-					<li><a href="/superadmin/alerts">Alertas</a></li>
-					<li><a href="/superadmin/catalogs">Catálogos</a></li>
-					<li><a href="/superadmin/api-keys">API Keys</a></li>
-					<li><a href="/superadmin/audit">Auditoría</a></li>
-					<li><a href="/superadmin/settings/system">Configuración</a></li>
-				</ul>
+          <li><a href="/superadmin/dashboard">Panel</a></li>
+          <li><a href="/superadmin/organizations">Organizaciones</a></li>
+          <li><a href="/superadmin/invitations">Invitaciones</a></li>
+          <li><a href="/superadmin/users">Usuarios</a></li>
+          <li><a href="/superadmin/roles">Roles</a></li>
+          <li><a href="/superadmin/content">Contenido</a></li>
+          <li><a href="/superadmin/content-block-types">Tipos de bloque</a></li>
+          <li><a href="/superadmin/patients">Pacientes</a></li>
+          <li><a href="/superadmin/ground-truth">Ground Truth</a></li>
+          <li><a href="/superadmin/devices">Dispositivos</a></li>
+          <li><a href="/superadmin/push-devices">Dispositivos push</a></li>
+          <li><a href="/superadmin/signal-streams">Streams de señal</a></li>
+          <li><a href="/superadmin/models">Modelos ML</a></li>
+          <li><a href="/superadmin/event-types">Eventos</a></li>
+          <li><a href="/superadmin/inferences">Inferencias</a></li>
+          <li><a href="/superadmin/alerts">Alertas</a></li>
+          <li><a href="/superadmin/catalogs">Catálogos</a></li>
+          <li><a href="/superadmin/api-keys">API Keys</a></li>
+          <li><a href="/superadmin/audit">Auditoría</a></li>
+          <li><a href="/superadmin/settings/system">Configuración</a></li>
+        </ul>
 			</aside>
 			<main class="hg-main">
 				{{if .Breadcrumbs}}
