{{define "superadmin/patient_detail.html"}} {{template "layout" .}} {{end}} {{define "superadmin/patient_detail.html:content"}}
<section class="hg-section">
	<div class="hg-detail-header">
		<img src="{{if .Data.Patient.ProfilePhotoURL}}{{.Data.Patient.ProfilePhotoURL}}{{else}}/assets/img/patient_placeholder.svg{{end}}" alt="Foto de perfil" class="hg-avatar hg-avatar--large" />
		<div>
			<h1>{{.Data.Patient.Name}}</h1>
			<p class="hg-detail-subtitle">Registrado {{formatTime .Data.Patient.CreatedAt}}</p>
		</div>
		<div class="hg-detail-meta">
			{{if .Data.Patient.OrgName}}<span class="hg-detail-pill">{{.Data.Patient.OrgName}}</span>{{end}}
			{{with .Data.RiskLevel}}
			<span class="hg-status-chip {{if eq . "alto"}}is-danger{{else if eq . "medio"}}is-warn{{else if eq . "bajo"}}is-success{{end}}">Riesgo: {{.}}</span>
			{{end}}
		</div>
	</div>
	<div class="hg-summary-grid">
		<article class="hg-summary-card">
			<span class="hg-summary-label">Organización</span>
			<span class="hg-summary-value">{{if .Data.Patient.OrgName}}{{.Data.Patient.OrgName}}{{else}}—{{end}}</span>
		</article>
		<article class="hg-summary-card">
			<span class="hg-summary-label">Nivel de riesgo</span>
			<span class="hg-summary-value">{{if .Data.RiskLevel}}{{.Data.RiskLevel}}{{else}}—{{end}}</span>
		</article>
		<article class="hg-summary-card">
			<span class="hg-summary-label">Sexo</span>
			<span class="hg-summary-value">{{if .Data.Patient.SexLabel}}{{.Data.Patient.SexLabel}}{{else}}—{{end}}</span>
		</article>
		<article class="hg-summary-card">
			<span class="hg-summary-label">Nacimiento</span>
			<span class="hg-summary-value">{{if .Data.Patient.Birthdate}}{{formatDatePtr .Data.Patient.Birthdate}}{{else}}—{{end}}</span>
		</article>
	</div>
</section>

<section class="hg-section">
	<div class="hg-card">
		<header class="hg-card-header">
			<h2>Equipos de cuidado</h2>
			<span class="hg-card-meta">{{len .Data.CareTeams}} equipos</span>
		</header>
		<table class="hg-table">
			<thead>
				<tr>
					<th>Equipo</th>
				</tr>
			</thead>
			<tbody>
				{{range .Data.CareTeams}}
				<tr>
					<td>{{.CareTeamName}}</td>
				</tr>
				{{else}}
				<tr>
					<td colspan="1" class="hg-empty-cell">Sin equipos asociados.</td>
				</tr>
				{{end}}
			</tbody>
		</table>
	</div>
</section>

<section class="hg-section">
	<div class="hg-card">
		<header class="hg-card-header">
			<h2>Cuidadores asignados</h2>
			<span class="hg-card-meta">{{len .Data.Caregivers}} cuidadores</span>
		</header>
		<table class="hg-table">
			<thead>
				<tr>
					<th>Cuidador</th>
					<th>Correo</th>
					<th>Relación</th>
					<th>Primario</th>
					<th>Inicio</th>
					<th>Fin</th>
					<th>Nota</th>
				</tr>
			</thead>
			<tbody>
				{{range .Data.Caregivers}}
				<tr>
					<td><a href="/superadmin/users/{{.CaregiverID}}" class="hg-link">{{.CaregiverName}}</a></td>
					<td>{{.CaregiverEmail}}</td>
					<td>{{if .RelationshipTypeLabel}}{{.RelationshipTypeLabel}}{{else}}—{{end}}</td>
					<td>{{if .IsPrimary}}Sí{{else}}No{{end}}</td>
					<td>{{formatDate .StartedAt}}</td>
					<td>{{if .EndedAt}}{{formatDatePtr .EndedAt}}{{else}}—{{end}}</td>
					<td>{{if .Note}}{{.Note}}{{else}}—{{end}}</td>
				</tr>
				{{else}}
				<tr>
					<td colspan="7" class="hg-empty-cell">Sin cuidadores asignados.</td>
				</tr>
				{{end}}
			</tbody>
		</table>
	</div>
</section>

<section class="hg-section">
	<div class="hg-card">
		<header class="hg-card-header">
			<h2>Últimas ubicaciones</h2>
			<span class="hg-card-meta">{{len .Data.Locations}} registros</span>
		</header>
		<table class="hg-table">
			<thead>
				<tr>
					<th>Registrado</th>
					<th>Latitud</th>
					<th>Longitud</th>
					<th>Fuente</th>
					<th>Precisión (m)</th>
				</tr>
			</thead>
			<tbody>
				{{range .Data.Locations}}
				<tr>
					<td>{{formatTime .RecordedAt}}</td>
					<td>{{printf "%.5f" .Latitude}}</td>
					<td>{{printf "%.5f" .Longitude}}</td>
					<td>{{if .Source}}{{.Source}}{{else}}—{{end}}</td>
					<td>{{if .AccuracyText}}{{.AccuracyText}}{{else}}—{{end}}</td>
				</tr>
				{{else}}
				<tr>
					<td colspan="5" class="hg-empty-cell">Sin ubicaciones registradas.</td>
				</tr>
				{{end}}
			</tbody>
		</table>
	</div>
</section>
<<<<<<< HEAD
{{end}} {{define "scripts"}} {{if .Data.LocationsJSON}}
<script>
	document.addEventListener('DOMContentLoaded', function () {
		const locationsData = JSON.parse(`{{js .Data.LocationsJSON}}`);
		if (locationsData.length > 0) {
			const map = L.map('locations-map').setView([locationsData[0].lat, locationsData[0].lng], 13);
			L.tileLayer('https://tiles.stadiamaps.com/tiles/alidade_smooth/{z}/{x}/{y}{r}.png', {
				maxZoom: 20,
				attribution: '&copy; <a href="https://stadiamaps.com/">Stadia Maps</a>, &copy; <a href="https://openmaptiles.org/">OpenMapTiles</a> &copy; <a href="http://openstreetmap.org">OpenStreetMap</a> contributors',
			}).addTo(map);

			const latest = locationsData[0];
			L.marker([latest.lat, latest.lng], {
				icon: L.icon({
					iconUrl: 'https://unpkg.com/leaflet@1.9.4/dist/images/marker-icon-2x.png',
					iconSize: [25, 41],
					iconAnchor: [12, 41],
					popupAnchor: [1, -34],
					shadowSize: [41, 41]
				})
			}).addTo(map).bindPopup(`<b>Reciente:</b> ${new Date(latest.ts).toLocaleString()}`);

			for (let i = 1; i < locationsData.length; i++) {
				const loc = locationsData[i];
				L.marker([loc.lat, loc.lng]).addTo(map)
					.bindPopup(new Date(loc.ts).toLocaleString());
			}
		} else {
			document.getElementById('locations-map').style.display = 'none';
		}
	});
</script>
{{end}} {{end}}
=======
{{end}}
>>>>>>> 599a6b18
<|MERGE_RESOLUTION|>--- conflicted
+++ resolved
@@ -133,7 +133,6 @@
 		</table>
 	</div>
 </section>
-<<<<<<< HEAD
 {{end}} {{define "scripts"}} {{if .Data.LocationsJSON}}
 <script>
 	document.addEventListener('DOMContentLoaded', function () {
@@ -166,7 +165,4 @@
 		}
 	});
 </script>
-{{end}} {{end}}
-=======
-{{end}}
->>>>>>> 599a6b18
+{{end}} {{end}}