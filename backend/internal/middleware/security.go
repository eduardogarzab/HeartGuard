package middleware

import "net/http"

func SecurityHeaders() func(http.Handler) http.Handler {
    return func(next http.Handler) http.Handler {
        return http.HandlerFunc(func(w http.ResponseWriter, r *http.Request) {
<<<<<<< HEAD
            csp := []string{
                "default-src 'self'",
                "script-src 'self' https://unpkg.com/leaflet@1.9.4/dist/leaflet.js https://cdnjs.cloudflare.com 'unsafe-inline'",
                "style-src 'self' https://unpkg.com/leaflet@1.9.4/dist/leaflet.css https://cdnjs.cloudflare.com 'unsafe-inline'",
                "img-src 'self' data: https://tiles.stadiamaps.com/ https://unpkg.com/leaflet@1.9.4/dist/images/",
                "font-src 'self'",
                "frame-ancestors 'none'",
                "connect-src 'self' https://unpkg.com",
            }
            w.Header().Set("Content-Security-Policy", strings.Join(csp, "; "))
=======
            w.Header().Set("Content-Security-Policy", "default-src 'self'; script-src 'self' 'unsafe-inline'; style-src 'self' 'unsafe-inline'; img-src 'self' data:; font-src 'self'; frame-ancestors 'none'")
>>>>>>> 599a6b18
            w.Header().Set("X-Frame-Options", "DENY")
            w.Header().Set("Referrer-Policy", "no-referrer")
            w.Header().Set("X-Content-Type-Options", "nosniff")
            w.Header().Set("X-XSS-Protection", "0")
            next.ServeHTTP(w, r)
        })
    }
}<|MERGE_RESOLUTION|>--- conflicted
+++ resolved
@@ -1,11 +1,13 @@
 package middleware
 
-import "net/http"
+import (
+	"net/http"
+	"strings"
+)
 
 func SecurityHeaders() func(http.Handler) http.Handler {
     return func(next http.Handler) http.Handler {
         return http.HandlerFunc(func(w http.ResponseWriter, r *http.Request) {
-<<<<<<< HEAD
             csp := []string{
                 "default-src 'self'",
                 "script-src 'self' https://unpkg.com/leaflet@1.9.4/dist/leaflet.js https://cdnjs.cloudflare.com 'unsafe-inline'",
@@ -16,9 +18,6 @@
                 "connect-src 'self' https://unpkg.com",
             }
             w.Header().Set("Content-Security-Policy", strings.Join(csp, "; "))
-=======
-            w.Header().Set("Content-Security-Policy", "default-src 'self'; script-src 'self' 'unsafe-inline'; style-src 'self' 'unsafe-inline'; img-src 'self' data:; font-src 'self'; frame-ancestors 'none'")
->>>>>>> 599a6b18
             w.Header().Set("X-Frame-Options", "DENY")
             w.Header().Set("Referrer-Policy", "no-referrer")
             w.Header().Set("X-Content-Type-Options", "nosniff")
