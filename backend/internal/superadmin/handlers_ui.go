--- conflicted
+++ resolved
@@ -2305,19 +2305,18 @@
 	Patients      []models.Patient
 }
 
-<<<<<<< HEAD
 type timeseriesBindingsViewData struct {
 	Streams          []models.SignalStream
 	SelectedStreamID string
 	Bindings         []models.TimeseriesBinding
-=======
+}
+
 type pushDevicesViewData struct {
 	Items          []models.PushDevice
 	Users          []models.User
 	Platforms      []models.CatalogItem
 	FilterUserID   string
 	FilterPlatform string
->>>>>>> 3254037a
 }
 
 type signalStreamsViewData struct {
