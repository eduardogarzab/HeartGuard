package superadmin

import (
	"context"
	"crypto/rand"
	"crypto/sha256"
	"encoding/base64"
	"encoding/csv"
	"encoding/hex"
	"encoding/json"
	"errors"
	"fmt"
	"math"
	"net/http"
	"sort"
	"strconv"
	"strings"
	"time"
	"unicode"

	"github.com/go-chi/chi/v5"
	"github.com/go-playground/validator/v10"
	"github.com/jackc/pgx/v5"
	"github.com/jackc/pgx/v5/pgconn"
	"github.com/jackc/pgx/v5/pgxpool"
	gofpdf "github.com/jung-kurt/gofpdf"
	"go.uber.org/zap"

	"heartguard-superadmin/internal/audit"
	"heartguard-superadmin/internal/middleware"
	"heartguard-superadmin/internal/models"
	"heartguard-superadmin/internal/session"
	"heartguard-superadmin/internal/ui"
)

func min(a, b int) int {
	if a < b {
		return a
	}
	return b
}

type Repository interface {
	AuditPool() *pgxpool.Pool
	Ping(context.Context) error

	CreateOrganization(ctx context.Context, code, name string) (*models.Organization, error)
	ListOrganizations(ctx context.Context, limit, offset int) ([]models.Organization, error)
	GetOrganization(ctx context.Context, id string) (*models.Organization, error)
	UpdateOrganization(ctx context.Context, id string, code, name *string) (*models.Organization, error)
	DeleteOrganization(ctx context.Context, id string) error

	CreateInvitation(ctx context.Context, orgID, orgRoleID string, email *string, ttlHours int, createdBy *string) (*models.OrgInvitation, error)
	ListInvitations(ctx context.Context, orgID *string, limit, offset int) ([]models.OrgInvitation, error)
	CancelInvitation(ctx context.Context, invitationID string) error

	AddMember(ctx context.Context, orgID, userID, orgRoleID string) error
	RemoveMember(ctx context.Context, orgID, userID string) error
	ListMembers(ctx context.Context, orgID string, limit, offset int) ([]models.Membership, error)

	ListCatalog(ctx context.Context, catalog string, limit, offset int) ([]models.CatalogItem, error)
	CreateCatalogItem(ctx context.Context, catalog, code, label string, weight *int) (*models.CatalogItem, error)
	UpdateCatalogItem(ctx context.Context, catalog, id string, code, label *string, weight *int) (*models.CatalogItem, error)
	DeleteCatalogItem(ctx context.Context, catalog, id string) error

	ListPatients(ctx context.Context, limit, offset int) ([]models.Patient, error)
	CreatePatient(ctx context.Context, input models.PatientInput) (*models.Patient, error)
	UpdatePatient(ctx context.Context, id string, input models.PatientInput) (*models.Patient, error)
	DeletePatient(ctx context.Context, id string) error

	ListPushDevices(ctx context.Context, userID, platformCode *string, limit, offset int) ([]models.PushDevice, error)
	CreatePushDevice(ctx context.Context, input models.PushDeviceInput) (*models.PushDevice, error)
	UpdatePushDevice(ctx context.Context, id string, input models.PushDeviceInput) (*models.PushDevice, error)
	DeletePushDevice(ctx context.Context, id string) error

	ListDevices(ctx context.Context, limit, offset int) ([]models.Device, error)
	CreateDevice(ctx context.Context, input models.DeviceInput) (*models.Device, error)
	UpdateDevice(ctx context.Context, id string, input models.DeviceInput) (*models.Device, error)
	DeleteDevice(ctx context.Context, id string) error
	ListDeviceTypes(ctx context.Context) ([]models.DeviceType, error)

	ListSignalStreams(ctx context.Context, limit, offset int) ([]models.SignalStream, error)
	CreateSignalStream(ctx context.Context, input models.SignalStreamInput) (*models.SignalStream, error)
	UpdateSignalStream(ctx context.Context, id string, input models.SignalStreamInput) (*models.SignalStream, error)
	DeleteSignalStream(ctx context.Context, id string) error

	ListModels(ctx context.Context, limit, offset int) ([]models.MLModel, error)
	CreateModel(ctx context.Context, input models.MLModelInput) (*models.MLModel, error)
	UpdateModel(ctx context.Context, id string, input models.MLModelInput) (*models.MLModel, error)
	DeleteModel(ctx context.Context, id string) error

	ListEventTypes(ctx context.Context, limit, offset int) ([]models.EventType, error)
	CreateEventType(ctx context.Context, input models.EventTypeInput) (*models.EventType, error)
	UpdateEventType(ctx context.Context, id string, input models.EventTypeInput) (*models.EventType, error)
	DeleteEventType(ctx context.Context, id string) error

	ListInferences(ctx context.Context, limit, offset int) ([]models.Inference, error)
	CreateInference(ctx context.Context, input models.InferenceInput) (*models.Inference, error)
	UpdateInference(ctx context.Context, id string, input models.InferenceInput) (*models.Inference, error)
	DeleteInference(ctx context.Context, id string) error

	ListAlerts(ctx context.Context, limit, offset int) ([]models.Alert, error)
	CreateAlert(ctx context.Context, patientID string, input models.AlertInput) (*models.Alert, error)
	UpdateAlert(ctx context.Context, id string, input models.AlertInput) (*models.Alert, error)
	DeleteAlert(ctx context.Context, id string) error
	ListAlertTypes(ctx context.Context) ([]models.AlertType, error)
	ListAlertStatuses(ctx context.Context) ([]models.AlertStatus, error)

	ListContentBlockTypes(ctx context.Context, limit, offset int) ([]models.ContentBlockType, error)
	CreateContentBlockType(ctx context.Context, code, label string, description *string) (*models.ContentBlockType, error)
	UpdateContentBlockType(ctx context.Context, id string, code, label, description *string) (*models.ContentBlockType, error)
	DeleteContentBlockType(ctx context.Context, id string) error

	ListContent(ctx context.Context, filters models.ContentFilters) ([]models.ContentItem, error)
	GetContent(ctx context.Context, id string) (*models.ContentDetail, error)
	CreateContent(ctx context.Context, input models.ContentCreateInput, actorID *string) (*models.ContentDetail, error)
	UpdateContent(ctx context.Context, id string, input models.ContentUpdateInput, actorID *string) (*models.ContentDetail, error)
	DeleteContent(ctx context.Context, id string) error
	ListContentVersions(ctx context.Context, id string, limit, offset int) ([]models.ContentVersion, error)
	ListContentAuthors(ctx context.Context) ([]models.ContentAuthor, error)

	MetricsOverview(ctx context.Context) (*models.MetricsOverview, error)
	MetricsRecentActivity(ctx context.Context, limit int) ([]models.ActivityEntry, error)
	MetricsUserStatusBreakdown(ctx context.Context) ([]models.StatusBreakdown, error)
	MetricsInvitationBreakdown(ctx context.Context) ([]models.InvitationBreakdown, error)
	MetricsContentSnapshot(ctx context.Context) (*models.ContentMetrics, error)
	MetricsContentReport(ctx context.Context, filters models.ContentReportFilters) (*models.ContentReportResult, error)
	MetricsOperationsReport(ctx context.Context, filters models.OperationsReportFilters) (*models.OperationsReportResult, error)
	MetricsUserActivityReport(ctx context.Context, filters models.UserActivityReportFilters) (*models.UserActivityReportResult, error)

	SearchUsers(ctx context.Context, q string, limit, offset int) ([]models.User, error)
	UpdateUserStatus(ctx context.Context, userID, status string) error
	ListRoles(ctx context.Context, limit, offset int) ([]models.Role, error)
	ListRolePermissions(ctx context.Context, roleID string) ([]models.RolePermission, error)
	CreateRole(ctx context.Context, name string, description *string) (*models.Role, error)
	UpdateRole(ctx context.Context, id string, name, description *string) (*models.Role, error)
	DeleteRole(ctx context.Context, id string) error
	ListUserRoles(ctx context.Context, userID string) ([]models.UserRole, error)
	AssignRoleToUser(ctx context.Context, userID, roleID string) (*models.UserRole, error)
	RemoveRoleFromUser(ctx context.Context, userID, roleID string) error
	GrantRolePermission(ctx context.Context, roleID, permissionCode string) (*models.RolePermission, error)
	RevokeRolePermission(ctx context.Context, roleID, permissionCode string) error

	GetUserSummary(ctx context.Context, userID string) (*models.User, error)
	IsSuperadmin(ctx context.Context, userID string) (bool, error)

	GetSystemSettings(ctx context.Context) (*models.SystemSettings, error)
	UpdateSystemSettings(ctx context.Context, payload models.SystemSettingsInput, updatedBy *string) (*models.SystemSettings, error)

	CreateAPIKey(ctx context.Context, label string, expires *time.Time, hashHex string, ownerUserID *string) (string, error)
	SetAPIKeyPermissions(ctx context.Context, id string, permCodes []string) error
	RevokeAPIKey(ctx context.Context, id string) error
	ListAPIKeys(ctx context.Context, activeOnly bool, limit, offset int) ([]models.APIKey, error)
	ListPermissions(ctx context.Context) ([]models.Permission, error)

	ListAudit(ctx context.Context, from, to *time.Time, action *string, limit, offset int) ([]models.AuditLog, error)
}

type Handlers struct {
	repo     Repository
	renderer *ui.Renderer
	sessions *session.Manager
	logger   *zap.Logger
	validate *validator.Validate
}

func NewHandlers(repo Repository, renderer *ui.Renderer, sessions *session.Manager, logger *zap.Logger) *Handlers {
	v := validator.New(validator.WithRequiredStructEnabled())
	return &Handlers{repo: repo, renderer: renderer, sessions: sessions, logger: logger, validate: v}
}

type catalogMeta struct {
	Label          string
	RequiresWeight bool
}

var allowedCatalogs = map[string]catalogMeta{
	"user_statuses":         {Label: "Estatus de usuarios"},
	"signal_types":          {Label: "Tipos de señal"},
	"alert_channels":        {Label: "Canales de alerta"},
	"alert_levels":          {Label: "Niveles de alerta", RequiresWeight: true},
	"sexes":                 {Label: "Sexos"},
	"platforms":             {Label: "Plataformas"},
	"service_statuses":      {Label: "Estados de servicio"},
	"delivery_statuses":     {Label: "Estados de entrega"},
	"batch_export_statuses": {Label: "Estados de exportación"},
	"org_roles":             {Label: "Roles de organización"},
	"content_statuses":      {Label: "Estatus de contenido", RequiresWeight: true},
	"content_categories":    {Label: "Categorías de contenido"},
	"content_types":         {Label: "Tipos de contenido"},
}

var operationLabels = map[string]string{
	"ORG_CREATE":                "Alta de organización",
	"ORG_UPDATE":                "Actualización de organización",
	"ORG_DELETE":                "Eliminación de organización",
	"INVITE_CREATE":             "Emisión de invitación",
	"INVITE_CANCEL":             "Cancelación de invitación",
	"INVITE_CONSUME":            "Consumo de invitación",
	"MEMBER_ADD":                "Alta de miembro",
	"MEMBER_REMOVE":             "Baja de miembro",
	"USER_STATUS_UPDATE":        "Actualización de estatus de usuario",
	"APIKEY_CREATE":             "Creación de API Key",
	"APIKEY_SET_PERMS":          "Configuración de permisos de API Key",
	"APIKEY_REVOKE":             "Revocación de API Key",
<<<<<<< HEAD
	"PUSH_DEVICE_CREATE":        "Registro de dispositivo push",
	"PUSH_DEVICE_UPDATE":        "Actualización de dispositivo push",
	"PUSH_DEVICE_DELETE":        "Eliminación de dispositivo push",
=======
	"ROLE_PERMISSION_GRANT":     "Asignación de permiso a rol",
	"ROLE_PERMISSION_REVOKE":    "Revocación de permiso de rol",
>>>>>>> 1e11fcee
	"CATALOG_CREATE":            "Alta en catálogo",
	"CATALOG_UPDATE":            "Actualización de catálogo",
	"CATALOG_DELETE":            "Eliminación de catálogo",
	"CONTENT_BLOCK_TYPE_CREATE": "Alta de tipo de bloque",
	"CONTENT_BLOCK_TYPE_UPDATE": "Actualización de tipo de bloque",
	"CONTENT_BLOCK_TYPE_DELETE": "Eliminación de tipo de bloque",
	"PATIENT_CREATE":            "Alta de paciente",
	"PATIENT_UPDATE":            "Actualización de paciente",
	"PATIENT_DELETE":            "Eliminación de paciente",
	"DEVICE_CREATE":             "Alta de dispositivo",
	"DEVICE_UPDATE":             "Actualización de dispositivo",
	"DEVICE_DELETE":             "Eliminación de dispositivo",
	"SIGNAL_STREAM_CREATE":      "Alta de stream de señal",
	"SIGNAL_STREAM_UPDATE":      "Actualización de stream de señal",
	"SIGNAL_STREAM_DELETE":      "Eliminación de stream de señal",
	"MODEL_CREATE":              "Alta de modelo ML",
	"MODEL_UPDATE":              "Actualización de modelo ML",
	"MODEL_DELETE":              "Eliminación de modelo ML",
	"EVENT_TYPE_CREATE":         "Alta de tipo de evento",
	"EVENT_TYPE_UPDATE":         "Actualización de tipo de evento",
	"EVENT_TYPE_DELETE":         "Eliminación de tipo de evento",
	"INFERENCE_CREATE":          "Alta de inferencia",
	"INFERENCE_UPDATE":          "Actualización de inferencia",
	"INFERENCE_DELETE":          "Eliminación de inferencia",
	"ALERT_CREATE":              "Alta de alerta",
	"ALERT_UPDATE":              "Actualización de alerta",
	"ALERT_DELETE":              "Eliminación de alerta",
	"AUDIT_EXPORT":              "Exportación de auditoría",
	"CONTENT_CREATE":            "Alta de contenido",
	"CONTENT_UPDATE":            "Actualización de contenido",
	"CONTENT_DELETE":            "Eliminación de contenido",
}

func humanizeToken(input string) string {
	if input == "" {
		return ""
	}
	normalized := strings.ReplaceAll(strings.ReplaceAll(input, "-", " "), "_", " ")
	chunks := strings.Fields(strings.ToLower(normalized))
	for i, chunk := range chunks {
		runes := []rune(chunk)
		if len(runes) == 0 {
			continue
		}
		runes[0] = unicode.ToUpper(runes[0])
		chunks[i] = string(runes)
	}
	return strings.Join(chunks, " ")
}

func operationLabel(code string) string {
	if code == "" {
		return ""
	}
	upper := strings.ToUpper(code)
	if label, ok := operationLabels[upper]; ok {
		return label
	}
	return humanizeToken(upper)
}

func parseBoolDefault(s string, def bool) bool {
	switch strings.ToLower(strings.TrimSpace(s)) {
	case "1", "t", "true", "yes", "y":
		return true
	case "0", "f", "false", "no", "n":
		return false
	default:
		return def
	}
}

func generateAPIKeySecret() (string, error) {
	buf := make([]byte, 32)
	if _, err := rand.Read(buf); err != nil {
		return "", err
	}
	return base64.RawURLEncoding.EncodeToString(buf), nil
}

func (h *Handlers) Healthz(w http.ResponseWriter, r *http.Request) {
	ctx, cancel := context.WithTimeout(r.Context(), 2*time.Second)
	defer cancel()
	if err := h.repo.Ping(ctx); err != nil {
		http.Error(w, err.Error(), http.StatusServiceUnavailable)
		return
	}
	w.WriteHeader(http.StatusOK)
	_, _ = w.Write([]byte("ok"))
}

func (h *Handlers) render(w http.ResponseWriter, r *http.Request, templateName, title string, data any, breadcrumbs []ui.Breadcrumb) {
	jti := middleware.SessionJTIFromContext(r.Context())
	flashes := h.sessions.PopFlashes(r.Context(), jti)
	csrf := middleware.CSRFFromContext(r.Context())
	currentUser := middleware.UserFromContext(r.Context())
	settings, err := h.repo.GetSystemSettings(r.Context())
	if err != nil && h.logger != nil {
		h.logger.Error("layout settings load", zap.Error(err))
	}
	view := ui.ViewData{
		Title:        title,
		CSRFToken:    csrf,
		Flashes:      flashes,
		CurrentUser:  currentUser,
		Settings:     settings,
		Data:         data,
		Breadcrumbs:  breadcrumbs,
		IsSuperadmin: middleware.IsSuperadmin(r.Context()),
	}
	view.ContentTemplate = templateName + ":content"
	if err := h.renderer.Render(w, templateName, view); err != nil {
		if h.logger != nil {
			h.logger.Error("render", zap.Error(err), zap.String("template", templateName))
		}
		http.Error(w, "error interno", http.StatusInternalServerError)
	}
}

func (h *Handlers) writeAudit(ctx context.Context, r *http.Request, action, entity string, entityID *string, details map[string]any) {
	pool := h.repo.AuditPool()
	if pool == nil {
		return
	}
	ctxA, cancel := audit.Ctx(ctx)
	defer cancel()
	actor := middleware.UserIDFromContext(r.Context())
	var actorPtr *string
	if actor != "" {
		actorPtr = &actor
	}
	_ = audit.Write(ctxA, pool, actorPtr, action, entity, entityID, details, nil)
}

type dashboardMetric struct {
	Label   string
	Value   string
	Caption string
}

type dashboardChartSlice struct {
	Label   string
	Count   int
	Percent float64
	State   string
	Width   int
}

type dashboardOperation struct {
	Code  string
	Label string
	Count int
}

type dashboardActivityEntry struct {
	Timestamp time.Time
	Label     string
	Entity    string
	Actor     string
}

type dashboardActivitySeriesPoint struct {
	Bucket time.Time
	Count  int
}

type dashboardViewData struct {
	Overview                *models.MetricsOverview
	Metrics                 []dashboardMetric
	StatusChart             []dashboardChartSlice
	StatusTotal             int
	InvitationChart         []dashboardChartSlice
	InvitationTotal         int
	RecentOperations        []dashboardOperation
	RecentActivity          []dashboardActivityEntry
	ActivitySeries          []dashboardActivitySeriesPoint
	ContentTotals           *models.ContentTotals
	ContentStatusChart      []dashboardChartSlice
	ContentCategoryChart    []dashboardChartSlice
	ContentRoleChart        []dashboardChartSlice
	ContentMonthlySeries    []dashboardActivitySeriesPoint
	ContentCumulativeSeries []dashboardActivitySeriesPoint
}

func (h *Handlers) buildDashboardViewData(ctx context.Context) dashboardViewData {
	overview, err := h.repo.MetricsOverview(ctx)
	if err != nil && h.logger != nil {
		h.logger.Error("metrics overview", zap.Error(err))
	}
	recent, err := h.repo.MetricsRecentActivity(ctx, 10)
	if err != nil && h.logger != nil {
		h.logger.Error("metrics recent", zap.Error(err))
	}
	statuses, err := h.repo.MetricsUserStatusBreakdown(ctx)
	if err != nil && h.logger != nil {
		h.logger.Error("metrics statuses", zap.Error(err))
	}
	invites, err := h.repo.MetricsInvitationBreakdown(ctx)
	if err != nil && h.logger != nil {
		h.logger.Error("metrics invites", zap.Error(err))
	}
	content, err := h.repo.MetricsContentSnapshot(ctx)
	if err != nil && h.logger != nil {
		h.logger.Error("metrics content", zap.Error(err))
	}

	metrics := make([]dashboardMetric, 0, 4)
	ops := make([]dashboardOperation, 0)
	activity := make([]dashboardActivityEntry, 0)
	activityBuckets := make(map[time.Time]int)
	if overview != nil {
		metrics = append(metrics,
			dashboardMetric{Label: "Usuarios totales", Value: strconv.Itoa(overview.TotalUsers), Caption: "Usuarios registrados en el sistema"},
			dashboardMetric{Label: "Organizaciones totales", Value: strconv.Itoa(overview.TotalOrganizations), Caption: "Con al menos un usuario"},
			dashboardMetric{Label: "Membresías totales", Value: strconv.Itoa(overview.TotalMemberships), Caption: "Usuarios con rol asignado"},
			dashboardMetric{Label: "Tiempo de respuesta", Value: fmt.Sprintf("%.0f ms", overview.AvgResponseMs), Caption: "Promedio en la última hora"},
		)
		ops = make([]dashboardOperation, 0, len(overview.RecentOperations))
		for _, op := range overview.RecentOperations {
			ops = append(ops, dashboardOperation{
				Code:  op.Type,
				Label: operationLabel(op.Type),
				Count: op.Count,
			})
		}
	}

	if len(recent) > 0 {
		activity = make([]dashboardActivityEntry, 0, len(recent))
		for _, item := range recent {
			entity := ""
			if item.Entity != nil {
				entity = *item.Entity
			}
			actor := ""
			if item.ActorEmail != nil {
				actor = *item.ActorEmail
			}
			activity = append(activity, dashboardActivityEntry{
				Timestamp: item.TS,
				Label:     operationLabel(item.Action),
				Entity:    entity,
				Actor:     actor,
			})
			bucket := item.TS.Truncate(time.Hour)
			activityBuckets[bucket]++
		}
	}

	activitySeries := make([]dashboardActivitySeriesPoint, 0, len(activityBuckets))
	if len(activityBuckets) > 0 {
		bucketKeys := make([]time.Time, 0, len(activityBuckets))
		for ts := range activityBuckets {
			bucketKeys = append(bucketKeys, ts)
		}
		sort.Slice(bucketKeys, func(i, j int) bool {
			return bucketKeys[i].Before(bucketKeys[j])
		})
		for _, ts := range bucketKeys {
			activitySeries = append(activitySeries, dashboardActivitySeriesPoint{Bucket: ts, Count: activityBuckets[ts]})
		}
	}

	statusChart := make([]dashboardChartSlice, 0, len(statuses))
	statusTotal := 0
	for _, item := range statuses {
		statusTotal += item.Count
	}
	for _, item := range statuses {
		percent := 0.0
		if statusTotal > 0 {
			percent = (float64(item.Count) / float64(statusTotal)) * 100
		}
		state := "info"
		switch strings.ToLower(item.Code) {
		case "active", "ok":
			state = "success"
		case "pending", "invited":
			state = "warn"
		case "blocked", "revoked":
			state = "danger"
		}
		width := int(math.Round(percent))
		if width <= 0 && item.Count > 0 {
			width = 4
		}
		if width > 100 {
			width = 100
		}
		statusChart = append(statusChart, dashboardChartSlice{
			Label:   item.Label,
			Count:   item.Count,
			Percent: percent,
			State:   state,
			Width:   width,
		})
	}

	inviteChart := make([]dashboardChartSlice, 0, len(invites))
	inviteTotal := 0
	for _, item := range invites {
		inviteTotal += item.Count
	}
	for _, item := range invites {
		percent := 0.0
		if inviteTotal > 0 {
			percent = (float64(item.Count) / float64(inviteTotal)) * 100
		}
		state := "info"
		switch strings.ToLower(item.Status) {
		case "pending":
			state = "warn"
		case "used", "accepted":
			state = "success"
		case "cancelled", "revoked", "expired":
			state = "danger"
		}
		width := int(math.Round(percent))
		if width <= 0 && item.Count > 0 {
			width = 4
		}
		if width > 100 {
			width = 100
		}
		inviteChart = append(inviteChart, dashboardChartSlice{
			Label:   item.Label,
			Count:   item.Count,
			Percent: percent,
			State:   state,
			Width:   width,
		})
	}

	var (
		totals                  *models.ContentTotals
		contentStatusChart      []dashboardChartSlice
		contentCategoryChart    []dashboardChartSlice
		contentRoleChart        []dashboardChartSlice
		contentMonthlySeries    []dashboardActivitySeriesPoint
		contentCumulativeSeries []dashboardActivitySeriesPoint
	)

	parsePeriod := func(input string) (time.Time, bool) {
		layouts := []string{time.RFC3339, "2006-01-02", "2006-01"}
		for _, layout := range layouts {
			if t, err := time.Parse(layout, input); err == nil {
				if layout == "2006-01" {
					t = time.Date(t.Year(), t.Month(), 1, 0, 0, 0, 0, time.UTC)
				}
				return t, true
			}
		}
		return time.Time{}, false
	}

	if content != nil {
		totals = &content.Totals
		statusTotal := content.Totals.Total
		statusEntries := []struct {
			label string
			count int
			state string
		}{
			{label: "Publicados", count: content.Totals.Published, state: "success"},
			{label: "En revisión", count: content.Totals.InReview, state: "info"},
			{label: "Borradores", count: content.Totals.Drafts, state: "warn"},
			{label: "Programados", count: content.Totals.Scheduled, state: "info"},
			{label: "Archivados", count: content.Totals.Archived, state: "danger"},
		}
		if content.Totals.Stale > 0 {
			statusEntries = append(statusEntries, struct {
				label string
				count int
				state string
			}{label: "Obsoletos", count: content.Totals.Stale, state: "warn"})
		}
		for _, item := range statusEntries {
			if item.count <= 0 {
				continue
			}
			percent := 0.0
			if statusTotal > 0 {
				percent = (float64(item.count) / float64(statusTotal)) * 100
			}
			width := int(math.Round(percent))
			if width <= 0 && item.count > 0 {
				width = 4
			}
			if width > 100 {
				width = 100
			}
			contentStatusChart = append(contentStatusChart, dashboardChartSlice{
				Label:   item.label,
				Count:   item.count,
				Percent: percent,
				State:   item.state,
				Width:   width,
			})
		}

		const maxSlices = 5
		categoriesTotal := 0
		for _, cat := range content.Categories {
			categoriesTotal += cat.Count
		}
		otherCategories := 0
		for _, cat := range content.Categories {
			if cat.Count <= 0 {
				continue
			}
			label := cat.Label
			if label == "" {
				label = cat.Category
			}
			if len(contentCategoryChart) < maxSlices {
				percent := 0.0
				if categoriesTotal > 0 {
					percent = (float64(cat.Count) / float64(categoriesTotal)) * 100
				}
				width := int(math.Round(percent))
				if width <= 0 && cat.Count > 0 {
					width = 4
				}
				if width > 100 {
					width = 100
				}
				contentCategoryChart = append(contentCategoryChart, dashboardChartSlice{
					Label:   label,
					Count:   cat.Count,
					Percent: percent,
					State:   "info",
					Width:   width,
				})
			} else {
				otherCategories += cat.Count
			}
		}
		if otherCategories > 0 && categoriesTotal > 0 {
			percent := (float64(otherCategories) / float64(categoriesTotal)) * 100
			width := int(math.Round(percent))
			if width <= 0 {
				width = 4
			}
			if width > 100 {
				width = 100
			}
			contentCategoryChart = append(contentCategoryChart, dashboardChartSlice{
				Label:   "Otros",
				Count:   otherCategories,
				Percent: percent,
				State:   "info",
				Width:   width,
			})
		}

		roleTotal := 0
		for _, item := range content.RoleActivity {
			roleTotal += item.Count
		}
		for _, item := range content.RoleActivity {
			if item.Count <= 0 {
				continue
			}
			percent := 0.0
			if roleTotal > 0 {
				percent = (float64(item.Count) / float64(roleTotal)) * 100
			}
			width := int(math.Round(percent))
			if width <= 0 && item.Count > 0 {
				width = 4
			}
			if width > 100 {
				width = 100
			}
			label := item.Role
			if label == "" {
				label = "Sin rol"
			}
			contentRoleChart = append(contentRoleChart, dashboardChartSlice{
				Label:   label,
				Count:   item.Count,
				Percent: percent,
				State:   "info",
				Width:   width,
			})
		}
		if len(contentRoleChart) > maxSlices {
			contentRoleChart = contentRoleChart[:maxSlices]
		}

		for _, point := range content.Monthly {
			if t, ok := parsePeriod(point.Period); ok {
				contentMonthlySeries = append(contentMonthlySeries, dashboardActivitySeriesPoint{
					Bucket: t,
					Count:  point.Total,
				})
			}
		}
		if len(contentMonthlySeries) > 1 {
			sort.Slice(contentMonthlySeries, func(i, j int) bool {
				return contentMonthlySeries[i].Bucket.Before(contentMonthlySeries[j].Bucket)
			})
		}

		for _, point := range content.Cumulative {
			if t, ok := parsePeriod(point.Period); ok {
				contentCumulativeSeries = append(contentCumulativeSeries, dashboardActivitySeriesPoint{
					Bucket: t,
					Count:  point.Count,
				})
			}
		}
		if len(contentCumulativeSeries) > 1 {
			sort.Slice(contentCumulativeSeries, func(i, j int) bool {
				return contentCumulativeSeries[i].Bucket.Before(contentCumulativeSeries[j].Bucket)
			})
		}
	}

	return dashboardViewData{
		Overview:                overview,
		Metrics:                 metrics,
		StatusChart:             statusChart,
		StatusTotal:             statusTotal,
		InvitationChart:         inviteChart,
		InvitationTotal:         inviteTotal,
		RecentOperations:        ops,
		RecentActivity:          activity,
		ActivitySeries:          activitySeries,
		ContentTotals:           totals,
		ContentStatusChart:      contentStatusChart,
		ContentCategoryChart:    contentCategoryChart,
		ContentRoleChart:        contentRoleChart,
		ContentMonthlySeries:    contentMonthlySeries,
		ContentCumulativeSeries: contentCumulativeSeries,
	}
}

func (h *Handlers) Dashboard(w http.ResponseWriter, r *http.Request) {
	ctx, cancel := context.WithTimeout(r.Context(), 5*time.Second)
	defer cancel()

	data := h.buildDashboardViewData(ctx)

	h.render(w, r, "superadmin/dashboard.html", "Panel", data, []ui.Breadcrumb{{Label: "Panel"}})
}

func (h *Handlers) DashboardExport(w http.ResponseWriter, r *http.Request) {
	ctx, cancel := context.WithTimeout(r.Context(), 8*time.Second)
	defer cancel()

	data := h.buildDashboardViewData(ctx)
	format := strings.ToLower(strings.TrimSpace(r.URL.Query().Get("format")))
	if format != "csv" {
		format = "pdf"
	}

	generatedAt := time.Now()
	filename := fmt.Sprintf("dashboard-%s", generatedAt.Format("20060102-150405"))

	formatLocal := func(ts time.Time) string {
		return ts.In(time.Local).Format("2006-01-02 15:04")
	}
	formatPercent := func(val float64) string {
		return fmt.Sprintf("%.2f%%", val)
	}

	switch format {
	case "csv":
		w.Header().Set("Content-Type", "text/csv; charset=utf-8")
		w.Header().Set("Content-Disposition", fmt.Sprintf("attachment; filename=\"%s.csv\"", filename))
		if _, err := w.Write([]byte{0xEF, 0xBB, 0xBF}); err != nil {
			if h.logger != nil {
				h.logger.Error("csv bom write error", zap.Error(err))
			}
		}
		writer := csv.NewWriter(w)
		write := func(record []string) {
			if err := writer.Write(record); err != nil && h.logger != nil {
				h.logger.Error("csv write error", zap.Error(err))
			}
		}
		write([]string{"Reporte de métricas del panel superadmin"})
		write([]string{"Generado", formatLocal(generatedAt)})
		write([]string{})
		write([]string{"Sección", "Métrica", "Valor", "Detalle"})
		sectionName := "Resumen"
		for _, metric := range data.Metrics {
			write([]string{sectionName, metric.Label, metric.Value, metric.Caption})
		}
		if data.Overview != nil {
			write([]string{sectionName, "Invitaciones pendientes", strconv.Itoa(data.Overview.PendingInvitations), "Invitaciones abiertas sin usar"})
		}
		write([]string{})
		write([]string{"Sección", "Estatus", "Total", "Participación"})
		for _, item := range data.StatusChart {
			write([]string{"Usuarios", item.Label, strconv.Itoa(item.Count), formatPercent(item.Percent)})
		}
		if data.StatusTotal > 0 {
			write([]string{"Usuarios", "Total", strconv.Itoa(data.StatusTotal), ""})
		}
		write([]string{})
		write([]string{"Sección", "Estatus", "Total", "Participación"})
		for _, item := range data.InvitationChart {
			write([]string{"Invitaciones", item.Label, strconv.Itoa(item.Count), formatPercent(item.Percent)})
		}
		if data.InvitationTotal > 0 {
			write([]string{"Invitaciones", "Total", strconv.Itoa(data.InvitationTotal), ""})
		}
		write([]string{})
		write([]string{"Sección", "Acción", "Código", "Eventos"})
		for _, op := range data.RecentOperations {
			write([]string{"Operaciones", op.Label, op.Code, strconv.Itoa(op.Count)})
		}
		write([]string{})
		write([]string{"Sección", "Fecha/Hora", "Eventos"})
		for _, bucket := range data.ActivitySeries {
			write([]string{"Actividad por hora", formatLocal(bucket.Bucket), strconv.Itoa(bucket.Count)})
		}
		write([]string{})
		write([]string{"Sección", "Fecha", "Evento", "Actor", "Entidad"})
		for _, entry := range data.RecentActivity {
			write([]string{"Actividad reciente", formatLocal(entry.Timestamp), entry.Label, entry.Actor, entry.Entity})
		}
		if data.ContentTotals != nil {
			write([]string{})
			write([]string{"Sección", "Indicador", "Valor"})
			totals := data.ContentTotals
			write([]string{"Contenido", "Total piezas", strconv.Itoa(totals.Total)})
			write([]string{"Contenido", "Publicados", strconv.Itoa(totals.Published)})
			write([]string{"Contenido", "En revisión", strconv.Itoa(totals.InReview)})
			write([]string{"Contenido", "Borradores", strconv.Itoa(totals.Drafts)})
			write([]string{"Contenido", "Programados", strconv.Itoa(totals.Scheduled)})
			write([]string{"Contenido", "Archivados", strconv.Itoa(totals.Archived)})
			write([]string{"Contenido", "Obsoletos", strconv.Itoa(totals.Stale)})
			write([]string{"Contenido", "Autores activos", strconv.Itoa(totals.ActiveAuthors)})
			write([]string{"Contenido", "Actualizaciones 30 días", strconv.Itoa(totals.UpdatesLast30Days)})
			write([]string{})
			write([]string{"Sección", "Categoria", "Total", "Participación"})
			for _, item := range data.ContentCategoryChart {
				write([]string{"Categorías", item.Label, strconv.Itoa(item.Count), formatPercent(item.Percent)})
			}
			write([]string{})
			write([]string{"Sección", "Rol", "Total", "Participación"})
			for _, item := range data.ContentRoleChart {
				write([]string{"Actividad por rol", item.Label, strconv.Itoa(item.Count), formatPercent(item.Percent)})
			}
			write([]string{})
			write([]string{"Sección", "Estatus", "Total", "Participación"})
			for _, item := range data.ContentStatusChart {
				write([]string{"Estatus de contenido", item.Label, strconv.Itoa(item.Count), formatPercent(item.Percent)})
			}
		}
		if len(data.ContentMonthlySeries) > 0 {
			write([]string{})
			write([]string{"Sección", "Periodo", "Total"})
			for _, point := range data.ContentMonthlySeries {
				write([]string{"Producción mensual", point.Bucket.Format("2006-01"), strconv.Itoa(point.Count)})
			}
		}
		if len(data.ContentCumulativeSeries) > 0 {
			write([]string{})
			write([]string{"Sección", "Periodo", "Acumulado"})
			for _, point := range data.ContentCumulativeSeries {
				write([]string{"Crecimiento acumulado", point.Bucket.Format("2006-01"), strconv.Itoa(point.Count)})
			}
		}
		writer.Flush()
		if err := writer.Error(); err != nil && h.logger != nil {
			h.logger.Error("csv export error", zap.Error(err))
		}
		h.writeAudit(ctx, r, "DASHBOARD_EXPORT", "dashboard", nil, map[string]any{"format": "csv", "rows": len(data.RecentActivity)})
		return
	case "pdf":
		w.Header().Set("Content-Type", "application/pdf")
		w.Header().Set("Content-Disposition", fmt.Sprintf("attachment; filename=\"%s.pdf\"", filename))
		pdf := gofpdf.New("L", "mm", "A4", "")
		pdf.SetTitle("Reporte del panel superadmin", false)
		pdf.SetAuthor("HeartGuard", true)
		pdf.SetCreator("HeartGuard SuperAdmin System", true)
		pdf.SetMargins(15, 20, 15)
		pdf.SetAutoPageBreak(true, 25)
		translator := pdf.UnicodeTranslatorFromDescriptor("")

		// Colores corporativos
		primaryColor := struct{ R, G, B int }{26, 32, 44}      // Azul oscuro
		accentColor := struct{ R, G, B int }{59, 130, 246}     // Azul
		lightGrayColor := struct{ R, G, B int }{248, 250, 252} // Gris claro
		darkGrayColor := struct{ R, G, B int }{71, 85, 105}    // Gris oscuro

		// Función para encabezado y pie de página
		headerFooter := func() {
			pdf.SetHeaderFunc(func() {
				pdf.SetY(8)
				pdf.SetFont("Helvetica", "B", 10)
				pdf.SetTextColor(primaryColor.R, primaryColor.G, primaryColor.B)
				pdf.Cell(0, 6, translator("HEARTGUARD - REPORTE EMPRESARIAL"))
				pdf.Ln(8)
				pdf.SetDrawColor(accentColor.R, accentColor.G, accentColor.B)
				pdf.SetLineWidth(0.5)
				pdf.Line(15, 18, 282, 18) // Línea horizontal
				pdf.SetTextColor(0, 0, 0)
			})
			pdf.SetFooterFunc(func() {
				pdf.SetY(-15)
				pdf.SetDrawColor(darkGrayColor.R, darkGrayColor.G, darkGrayColor.B)
				pdf.SetLineWidth(0.3)
				pdf.Line(15, pdf.GetY()-2, 282, pdf.GetY()-2)
				pdf.SetFont("Helvetica", "I", 8)
				pdf.SetTextColor(darkGrayColor.R, darkGrayColor.G, darkGrayColor.B)
				pdf.CellFormat(0, 5, translator(fmt.Sprintf("Generado: %s", formatLocal(generatedAt))), "", 0, "L", false, 0, "")
				pdf.CellFormat(0, 5, translator(fmt.Sprintf("Página %d", pdf.PageNo())), "", 0, "R", false, 0, "")
				pdf.SetTextColor(0, 0, 0)
			})
		}
		headerFooter()

		// ============ PORTADA ============
		pdf.AddPage()
		pdf.SetY(60)

		// Logo simulado / Marca
		pdf.SetFillColor(accentColor.R, accentColor.G, accentColor.B)
		pdf.Rect(125, 50, 15, 15, "F")
		pdf.SetFont("Helvetica", "B", 14)
		pdf.SetTextColor(255, 255, 255)
		pdf.SetXY(125, 57)
		pdf.Cell(15, 5, "HG")

		pdf.SetY(75)
		pdf.SetFont("Helvetica", "B", 24)
		pdf.SetTextColor(primaryColor.R, primaryColor.G, primaryColor.B)
		pdf.CellFormat(0, 15, translator("REPORTE EJECUTIVO"), "", 0, "C", false, 0, "")
		pdf.Ln(15)

		pdf.SetFont("Helvetica", "", 14)
		pdf.SetTextColor(darkGrayColor.R, darkGrayColor.G, darkGrayColor.B)
		pdf.CellFormat(0, 8, translator("Panel de Administración SuperAdmin"), "", 0, "C", false, 0, "")
		pdf.Ln(40)

		// Cuadro de información
		pdf.SetFillColor(lightGrayColor.R, lightGrayColor.G, lightGrayColor.B)
		pdf.SetDrawColor(darkGrayColor.R, darkGrayColor.G, darkGrayColor.B)
		pdf.SetLineWidth(0.3)
		boxY := pdf.GetY()
		pdf.Rect(80, boxY, 137, 35, "FD")

		pdf.SetY(boxY + 8)
		pdf.SetFont("Helvetica", "B", 11)
		pdf.SetTextColor(primaryColor.R, primaryColor.G, primaryColor.B)
		pdf.CellFormat(0, 6, translator("INFORMACIÓN DEL REPORTE"), "", 0, "C", false, 0, "")
		pdf.Ln(8)

		pdf.SetFont("Helvetica", "", 10)
		pdf.SetTextColor(0, 0, 0)
		pdf.CellFormat(0, 5, translator(fmt.Sprintf("Fecha de generación: %s", formatLocal(generatedAt))), "", 0, "C", false, 0, "")
		pdf.Ln(6)
		pdf.CellFormat(0, 5, translator("Sistema: HeartGuard SuperAdmin v1.0"), "", 0, "C", false, 0, "")
		pdf.Ln(6)
		pdf.SetFont("Helvetica", "I", 9)
		pdf.SetTextColor(darkGrayColor.R, darkGrayColor.G, darkGrayColor.B)
		pdf.CellFormat(0, 5, translator("Documento confidencial - Uso interno"), "", 0, "C", false, 0, "")

		pdf.SetTextColor(0, 0, 0)

		// ============ PÁGINA DE CONTENIDO ============
		pdf.AddPage()

		// Resumen ejecutivo
		pdf.SetFont("Helvetica", "B", 16)
		pdf.SetTextColor(primaryColor.R, primaryColor.G, primaryColor.B)
		pdf.SetFillColor(lightGrayColor.R, lightGrayColor.G, lightGrayColor.B)
		pdf.CellFormat(0, 10, translator("RESUMEN EJECUTIVO"), "", 0, "L", true, 0, "")
		pdf.Ln(12)

		pdf.SetFont("Helvetica", "", 10)
		pdf.SetTextColor(0, 0, 0)
		summaryText := "Este reporte presenta un análisis detallado de las métricas clave del sistema HeartGuard. "
		summaryText += "Incluye información sobre usuarios activos, invitaciones, operaciones recientes y actividad del sistema. "
		summaryText += "Los datos presentados permiten una evaluación integral del rendimiento y uso de la plataforma."
		pdf.MultiCell(0, 6, translator(summaryText), "", "J", false)
		pdf.Ln(8)

		renderTable := func(title string, headers []string, widths []float64, aligns []string, rows [][]string) {
			if len(headers) != len(widths) {
				return
			}

			// Calcular espacio necesario: título (24mm) + encabezado (7mm) + al menos 3 filas (18mm) = ~50mm
			minSpaceNeeded := 50.0
			_, _, _, bottomMargin := pdf.GetMargins()
			pageHeight := 210.0 // A4 height
			availableSpace := pageHeight - pdf.GetY() - bottomMargin

			// Si no hay suficiente espacio, crear nueva página
			if availableSpace < minSpaceNeeded {
				pdf.AddPage()
			}

			// Separador de sección
			pdf.Ln(4)
			pdf.SetDrawColor(accentColor.R, accentColor.G, accentColor.B)
			pdf.SetLineWidth(0.8)
			currentY := pdf.GetY()
			pdf.Line(15, currentY, 40, currentY)
			pdf.Ln(2)

			// Título de la tabla con estilo destacado
			pdf.SetFont("Helvetica", "B", 13)
			pdf.SetTextColor(primaryColor.R, primaryColor.G, primaryColor.B)
			pdf.Cell(0, 8, translator(title))
			pdf.Ln(10)

			if len(rows) == 0 {
				pdf.SetFont("Helvetica", "I", 10)
				pdf.SetTextColor(darkGrayColor.R, darkGrayColor.G, darkGrayColor.B)
				pdf.SetFillColor(lightGrayColor.R, lightGrayColor.G, lightGrayColor.B)
				pdf.CellFormat(0, 8, translator("   Sin datos disponibles"), "1", 0, "L", true, 0, "")
				pdf.SetTextColor(0, 0, 0)
				pdf.Ln(12)
				return
			}

			// Encabezados de tabla mejorados
			pdf.SetFont("Helvetica", "B", 9)
			pdf.SetFillColor(accentColor.R, accentColor.G, accentColor.B)
			pdf.SetDrawColor(200, 208, 220)
			pdf.SetLineWidth(0.2)
			pdf.SetTextColor(255, 255, 255)
			for i, head := range headers {
				align := "L"
				if i < len(aligns) && aligns[i] != "" {
					align = aligns[i]
				}
				pdf.CellFormat(widths[i], 7, translator(head), "1", 0, align, true, 0, "")
			}
			pdf.Ln(-1)
			pdf.SetFont("Helvetica", "", 9)
			pdf.SetTextColor(26, 32, 44)
			fill := false
			leftMargin, _, _, _ := pdf.GetMargins()
			lineHeight := 6.0

			for rowIdx, row := range rows {
				// Verificar si hay espacio para la fila actual (considerando altura máxima posible)
				maxPossibleRowHeight := 30.0 // Altura máxima estimada para una fila con texto largo
				availableSpace := pageHeight - pdf.GetY() - bottomMargin

				// Si no hay espacio suficiente para la fila, crear nueva página y redibujar encabezados
				if availableSpace < maxPossibleRowHeight {
					pdf.AddPage()

					// Redibujar encabezados de tabla en la nueva página
					pdf.SetFont("Helvetica", "B", 9)
					pdf.SetFillColor(accentColor.R, accentColor.G, accentColor.B)
					pdf.SetDrawColor(200, 208, 220)
					pdf.SetLineWidth(0.2)
					pdf.SetTextColor(255, 255, 255)
					for i, head := range headers {
						align := "L"
						if i < len(aligns) && aligns[i] != "" {
							align = aligns[i]
						}
						pdf.CellFormat(widths[i], 7, translator(head), "1", 0, align, true, 0, "")
					}
					pdf.Ln(-1)
					pdf.SetFont("Helvetica", "", 9)
					pdf.SetTextColor(26, 32, 44)

					// Resetear el fill pattern para mantener consistencia
					fill = (rowIdx % 2) == 1
				}

				fill = !fill
				if fill {
					pdf.SetFillColor(250, 251, 253)
				} else {
					pdf.SetFillColor(255, 255, 255)
				}

				y := pdf.GetY()
				x := leftMargin
				rowHeight := lineHeight
				texts := make([]string, len(headers))
				heights := make([]float64, len(headers))
				for i := range headers {
					text := ""
					if i < len(row) {
						text = translator(row[i])
					}
					texts[i] = text
					lines := pdf.SplitLines([]byte(text), widths[i])
					if len(lines) == 0 {
						heights[i] = lineHeight
					} else {
						heights[i] = float64(len(lines)) * lineHeight
					}
					if heights[i] > rowHeight {
						rowHeight = heights[i]
					}
				}
				for i, text := range texts {
					pdf.SetXY(x, y)
					align := "L"
					if i < len(aligns) && aligns[i] != "" {
						align = aligns[i]
					}
					pdf.MultiCell(widths[i], lineHeight, text, "1", align, fill)
					x += widths[i]
				}
				pdf.SetXY(leftMargin, y+rowHeight)
			}
		}

		metricsRows := make([][]string, 0, len(data.Metrics)+1)
		for _, metric := range data.Metrics {
			metricsRows = append(metricsRows, []string{metric.Label, metric.Value, metric.Caption})
		}
		if data.Overview != nil {
			metricsRows = append(metricsRows, []string{"Invitaciones pendientes", strconv.Itoa(data.Overview.PendingInvitations), "Invitaciones abiertas sin usar"})
		}

		// Sección: Indicadores Clave
		pdf.SetFont("Helvetica", "B", 14)
		pdf.SetTextColor(primaryColor.R, primaryColor.G, primaryColor.B)
		pdf.SetFillColor(lightGrayColor.R, lightGrayColor.G, lightGrayColor.B)
		pdf.CellFormat(0, 9, translator("1. INDICADORES CLAVE DE RENDIMIENTO"), "", 0, "L", true, 0, "")
		pdf.Ln(8)

		renderTable("Resumen general", []string{"Métrica", "Valor", "Detalle"}, []float64{80, 28, 140}, []string{"L", "R", "L"}, metricsRows)

		statusRows := make([][]string, 0, len(data.StatusChart))
		for _, item := range data.StatusChart {
			statusRows = append(statusRows, []string{item.Label, strconv.Itoa(item.Count), formatPercent(item.Percent)})
		}
		if data.StatusTotal > 0 {
			statusRows = append(statusRows, []string{"Total", strconv.Itoa(data.StatusTotal), ""})
		}
		renderTable("Usuarios por estatus", []string{"Estatus", "Total", "Participación"}, []float64{90, 28, 32}, []string{"L", "R", "R"}, statusRows)

		// Sección: Gestión de Invitaciones
		pdf.Ln(6)
		pdf.SetFont("Helvetica", "B", 14)
		pdf.SetTextColor(primaryColor.R, primaryColor.G, primaryColor.B)
		pdf.SetFillColor(lightGrayColor.R, lightGrayColor.G, lightGrayColor.B)
		pdf.CellFormat(0, 9, translator("2. GESTIÓN DE INVITACIONES"), "", 0, "L", true, 0, "")
		pdf.Ln(8)

		invRows := make([][]string, 0, len(data.InvitationChart))
		for _, item := range data.InvitationChart {
			invRows = append(invRows, []string{item.Label, strconv.Itoa(item.Count), formatPercent(item.Percent)})
		}
		if data.InvitationTotal > 0 {
			invRows = append(invRows, []string{"Total", strconv.Itoa(data.InvitationTotal), ""})
		}
		renderTable("Invitaciones", []string{"Estatus", "Total", "Participación"}, []float64{90, 28, 32}, []string{"L", "R", "R"}, invRows)

		// Sección: Actividad del Sistema
		pdf.Ln(6)
		pdf.SetFont("Helvetica", "B", 14)
		pdf.SetTextColor(primaryColor.R, primaryColor.G, primaryColor.B)
		pdf.SetFillColor(lightGrayColor.R, lightGrayColor.G, lightGrayColor.B)
		pdf.CellFormat(0, 9, translator("3. ACTIVIDAD DEL SISTEMA"), "", 0, "L", true, 0, "")
		pdf.Ln(8)

		opRows := make([][]string, 0, len(data.RecentOperations))
		for _, op := range data.RecentOperations {
			opRows = append(opRows, []string{op.Label, op.Code, strconv.Itoa(op.Count)})
		}
		renderTable("Operaciones recientes (30 días)", []string{"Acción", "Código", "Eventos"}, []float64{140, 40, 28}, []string{"L", "L", "R"}, opRows)

		activityRows := make([][]string, 0, len(data.RecentActivity))
		for idx, entry := range data.RecentActivity {
			if idx >= 25 {
				break
			}
			activityRows = append(activityRows, []string{formatLocal(entry.Timestamp), entry.Label, entry.Actor, entry.Entity})
		}
		renderTable("Actividad más reciente", []string{"Fecha", "Evento", "Actor", "Entidad"}, []float64{40, 110, 60, 60}, []string{"L", "L", "L", "L"}, activityRows)

		// Sección: Análisis Temporal
		pdf.Ln(6)
		pdf.SetFont("Helvetica", "B", 14)
		pdf.SetTextColor(primaryColor.R, primaryColor.G, primaryColor.B)
		pdf.SetFillColor(lightGrayColor.R, lightGrayColor.G, lightGrayColor.B)
		pdf.CellFormat(0, 9, translator("4. ANÁLISIS TEMPORAL"), "", 0, "L", true, 0, "")
		pdf.Ln(8)

		timelineRows := make([][]string, 0, len(data.ActivitySeries))
		for _, point := range data.ActivitySeries {
			timelineRows = append(timelineRows, []string{formatLocal(point.Bucket), strconv.Itoa(point.Count)})
		}
		renderTable("Actividad por hora", []string{"Fecha/Hora", "Eventos"}, []float64{60, 28}, []string{"L", "R"}, timelineRows)

		if data.ContentTotals != nil {
			// Nueva página para contenido
			pdf.AddPage()

			// Sección: Gestión de Contenido
			pdf.SetFont("Helvetica", "B", 14)
			pdf.SetTextColor(primaryColor.R, primaryColor.G, primaryColor.B)
			pdf.SetFillColor(lightGrayColor.R, lightGrayColor.G, lightGrayColor.B)
			pdf.CellFormat(0, 9, translator("5. GESTIÓN DE CONTENIDO"), "", 0, "L", true, 0, "")
			pdf.Ln(8)

			totals := data.ContentTotals
			contentRows := [][]string{
				{"Total piezas", strconv.Itoa(totals.Total)},
				{"Publicados", strconv.Itoa(totals.Published)},
				{"En revisión", strconv.Itoa(totals.InReview)},
				{"Borradores", strconv.Itoa(totals.Drafts)},
				{"Programados", strconv.Itoa(totals.Scheduled)},
				{"Archivados", strconv.Itoa(totals.Archived)},
				{"Obsoletos", strconv.Itoa(totals.Stale)},
				{"Autores activos", strconv.Itoa(totals.ActiveAuthors)},
				{"Actualizaciones 30 días", strconv.Itoa(totals.UpdatesLast30Days)},
			}
			renderTable("Resumen de contenido", []string{"Indicador", "Valor"}, []float64{120, 35}, []string{"L", "R"}, contentRows)

			statusRows := make([][]string, 0, len(data.ContentStatusChart))
			for _, item := range data.ContentStatusChart {
				statusRows = append(statusRows, []string{item.Label, strconv.Itoa(item.Count), formatPercent(item.Percent)})
			}
			renderTable("Estatus de contenido", []string{"Estatus", "Total", "Participación"}, []float64{110, 30, 30}, []string{"L", "R", "R"}, statusRows)

			categoryRows := make([][]string, 0, len(data.ContentCategoryChart))
			for _, item := range data.ContentCategoryChart {
				categoryRows = append(categoryRows, []string{item.Label, strconv.Itoa(item.Count), formatPercent(item.Percent)})
			}
			renderTable("Categorías principales", []string{"Categoría", "Total", "Participación"}, []float64{110, 30, 30}, []string{"L", "R", "R"}, categoryRows)

			roleRows := make([][]string, 0, len(data.ContentRoleChart))
			for _, item := range data.ContentRoleChart {
				roleRows = append(roleRows, []string{item.Label, strconv.Itoa(item.Count), formatPercent(item.Percent)})
			}
			renderTable("Actividad por rol", []string{"Rol", "Total", "Participación"}, []float64{110, 30, 30}, []string{"L", "R", "R"}, roleRows)
		}

		if len(data.ContentMonthlySeries) > 0 {
			// Sección: Tendencias de Producción
			pdf.Ln(6)
			pdf.SetFont("Helvetica", "B", 14)
			pdf.SetTextColor(primaryColor.R, primaryColor.G, primaryColor.B)
			pdf.SetFillColor(lightGrayColor.R, lightGrayColor.G, lightGrayColor.B)
			pdf.CellFormat(0, 9, translator("6. TENDENCIAS DE PRODUCCIÓN"), "", 0, "L", true, 0, "")
			pdf.Ln(8)

			monthlyRows := make([][]string, 0, len(data.ContentMonthlySeries))
			for idx, point := range data.ContentMonthlySeries {
				if idx >= 24 {
					break
				}
				monthlyRows = append(monthlyRows, []string{point.Bucket.Format("2006-01"), strconv.Itoa(point.Count)})
			}
			renderTable("Producción mensual", []string{"Periodo", "Total"}, []float64{60, 28}, []string{"L", "R"}, monthlyRows)
		}

		if len(data.ContentCumulativeSeries) > 0 {
			cumulativeRows := make([][]string, 0, len(data.ContentCumulativeSeries))
			for idx, point := range data.ContentCumulativeSeries {
				if idx >= 24 {
					break
				}
				cumulativeRows = append(cumulativeRows, []string{point.Bucket.Format("2006-01"), strconv.Itoa(point.Count)})
			}
			renderTable("Crecimiento acumulado", []string{"Periodo", "Acumulado"}, []float64{60, 28}, []string{"L", "R"}, cumulativeRows)
		}

		// Página final con conclusiones
		pdf.AddPage()
		pdf.SetY(40)
		pdf.SetFont("Helvetica", "B", 16)
		pdf.SetTextColor(primaryColor.R, primaryColor.G, primaryColor.B)
		pdf.SetFillColor(lightGrayColor.R, lightGrayColor.G, lightGrayColor.B)
		pdf.CellFormat(0, 10, translator("CONCLUSIONES Y OBSERVACIONES"), "", 0, "L", true, 0, "")
		pdf.Ln(12)

		pdf.SetFont("Helvetica", "", 10)
		pdf.SetTextColor(0, 0, 0)
		conclusionText := "Este reporte ha presentado un análisis exhaustivo de las métricas operativas del sistema HeartGuard. "
		conclusionText += "Los indicadores muestran el estado actual de la plataforma, permitiendo la toma de decisiones informadas "
		conclusionText += "para optimizar el rendimiento y la experiencia del usuario.\n\n"
		conclusionText += "Se recomienda revisar periódicamente estos reportes para identificar tendencias, "
		conclusionText += "detectar anomalías y planificar estrategias de crecimiento."
		pdf.MultiCell(0, 6, translator(conclusionText), "", "J", false)
		pdf.Ln(15)

		// Cuadro de firma o aprobación
		pdf.SetDrawColor(darkGrayColor.R, darkGrayColor.G, darkGrayColor.B)
		pdf.SetLineWidth(0.3)
		pdf.Line(40, pdf.GetY(), 140, pdf.GetY())
		pdf.Ln(2)
		pdf.SetFont("Helvetica", "I", 9)
		pdf.SetTextColor(darkGrayColor.R, darkGrayColor.G, darkGrayColor.B)
		pdf.CellFormat(100, 5, translator("Sistema HeartGuard - Reporte Automatizado"), "", 0, "L", false, 0, "")

		pdf.SetMargins(16, 18, 16)
		pdf.SetAutoPageBreak(true, 20)
		pdf.SetFont("Helvetica", "B", 15)
		pdf.Cell(0, 9, translator("Resumen narrativo"))
		pdf.Ln(11)
		pdf.SetFont("Helvetica", "", 10)

		writeParagraph := func(text string) {
			if strings.TrimSpace(text) == "" {
				return
			}
			pdf.SetFont("Helvetica", "", 10)
			pdf.SetTextColor(68, 76, 96)
			pdf.MultiCell(0, 5.2, translator(text), "", "L", false)
			pdf.SetTextColor(0, 0, 0)
			pdf.Ln(1.5)
		}

		writeSection := func(title, subtitle string, lines []string) {
			pdf.Ln(2)
			pdf.SetFont("Helvetica", "B", 12)
			pdf.SetTextColor(26, 32, 44)
			pdf.Cell(0, 6.5, translator(title))
			pdf.Ln(6)
			if strings.TrimSpace(subtitle) != "" {
				pdf.SetFont("Helvetica", "", 9.3)
				pdf.SetTextColor(90, 99, 120)
				pdf.MultiCell(0, 5, translator(subtitle), "", "L", false)
				pdf.Ln(1)
			}
			if len(lines) == 0 {
				pdf.SetFont("Helvetica", "I", 9)
				pdf.SetTextColor(120, 128, 148)
				pdf.Cell(0, 4.8, translator("Sin datos disponibles"))
				pdf.SetTextColor(0, 0, 0)
				pdf.Ln(4)
				return
			}
			pdf.SetFont("Helvetica", "", 9.3)
			pdf.SetTextColor(33, 37, 41)
			for _, line := range lines {
				trimmed := strings.TrimSpace(line)
				if trimmed == "" {
					continue
				}
				pdf.MultiCell(0, 4.8, translator(fmt.Sprintf("• %s", trimmed)), "", "L", false)
			}
			pdf.SetTextColor(0, 0, 0)
			pdf.Ln(1)
		}

		intro := "Este documento consolida las principales métricas operativas del panel de administración para brindar una visión ejecutiva del estado actual de usuarios, invitaciones, operaciones y contenido."
		writeParagraph(intro)

		metricsLines := make([]string, 0, len(data.Metrics)+1)
		for _, metric := range data.Metrics {
			caption := strings.TrimSpace(metric.Caption)
			if caption != "" {
				metricsLines = append(metricsLines, fmt.Sprintf("%s: %s (%s)", metric.Label, metric.Value, caption))
			} else {
				metricsLines = append(metricsLines, fmt.Sprintf("%s: %s", metric.Label, metric.Value))
			}
		}
		if data.Overview != nil {
			metricsLines = append(metricsLines, fmt.Sprintf("Invitaciones pendientes: %d (invitaciones abiertas sin usar)", data.Overview.PendingInvitations))
		}
		writeSection("Resumen ejecutivo", "Indicadores claves de actividad y capacidad operativa.", metricsLines)

		statusLines := make([]string, 0, len(data.StatusChart)+1)
		for _, item := range data.StatusChart {
			statusLines = append(statusLines, fmt.Sprintf("%s: %d usuarios (%s del total)", item.Label, item.Count, formatPercent(item.Percent)))
		}
		if data.StatusTotal > 0 {
			statusLines = append(statusLines, fmt.Sprintf("Total reportado: %d usuarios", data.StatusTotal))
		}
		writeSection("Distribución de usuarios", "Panorama por estatus de cuenta y participación relativa.", statusLines)

		invLines := make([]string, 0, len(data.InvitationChart)+1)
		for _, item := range data.InvitationChart {
			invLines = append(invLines, fmt.Sprintf("%s: %d invitaciones (%s)", item.Label, item.Count, formatPercent(item.Percent)))
		}
		if data.InvitationTotal > 0 {
			invLines = append(invLines, fmt.Sprintf("Total de invitaciones activas: %d", data.InvitationTotal))
		}
		writeSection("Estatus de invitaciones", "Seguimiento del ciclo de invitaciones emitidas a nivel global.", invLines)

		opLines := make([]string, 0, len(data.RecentOperations))
		for _, op := range data.RecentOperations {
			opLines = append(opLines, fmt.Sprintf("%s (%s): %d eventos registrados", op.Label, strings.ToUpper(op.Code), op.Count))
		}
		writeSection("Operaciones destacadas (30 días)", "Actividades más frecuentes capturadas por el sistema de auditoría.", opLines)

		recentLines := make([]string, 0, min(len(data.RecentActivity), 25))
		for idx, entry := range data.RecentActivity {
			if idx >= 25 {
				break
			}
			actor := entry.Actor
			if actor == "" {
				actor = "Actor no identificado"
			}
			entity := entry.Entity
			if entity == "" {
				entity = "Sin referencia"
			}
			recentLines = append(recentLines, fmt.Sprintf("%s · %s · %s · %s", formatLocal(entry.Timestamp), entry.Label, actor, entity))
		}
		writeSection("Actividad reciente", "Detalle cronológico de los últimos eventos relevantes.", recentLines)

		timelineLines := make([]string, 0, len(data.ActivitySeries))
		for _, point := range data.ActivitySeries {
			timelineLines = append(timelineLines, fmt.Sprintf("%s: %d eventos", formatLocal(point.Bucket), point.Count))
		}
		writeSection("Curva de actividad horaria", "Concentración de eventos a lo largo de las últimas jornadas.", timelineLines)

		if data.ContentTotals != nil {
			totals := data.ContentTotals
			summaryLines := []string{
				fmt.Sprintf("Total de piezas gestionadas: %d", totals.Total),
				fmt.Sprintf("Publicados: %d", totals.Published),
				fmt.Sprintf("En revisión: %d", totals.InReview),
				fmt.Sprintf("Borradores: %d", totals.Drafts),
				fmt.Sprintf("Programados: %d", totals.Scheduled),
				fmt.Sprintf("Archivados: %d", totals.Archived),
			}
			if totals.Stale > 0 {
				summaryLines = append(summaryLines, fmt.Sprintf("Obsoletos identificados: %d", totals.Stale))
			}
			summaryLines = append(summaryLines,
				fmt.Sprintf("Autores activos: %d", totals.ActiveAuthors),
				fmt.Sprintf("Actualizaciones en los últimos 30 días: %d", totals.UpdatesLast30Days),
			)
			writeSection("Panorama de contenidos", "Inventario actualizado de activos editoriales.", summaryLines)

			statusContentLines := make([]string, 0, len(data.ContentStatusChart))
			for _, item := range data.ContentStatusChart {
				statusContentLines = append(statusContentLines, fmt.Sprintf("%s: %d elementos (%s)", item.Label, item.Count, formatPercent(item.Percent)))
			}
			writeSection("Estatus editorial", "Distribución actual de los contenidos según su ciclo de vida.", statusContentLines)

			categoryLines := make([]string, 0, len(data.ContentCategoryChart))
			for _, item := range data.ContentCategoryChart {
				categoryLines = append(categoryLines, fmt.Sprintf("%s: %d piezas (%s)", item.Label, item.Count, formatPercent(item.Percent)))
			}
			writeSection("Categorías con mayor actividad", "Participación de cada categoría sobre el total publicado.", categoryLines)

			roleLines := make([]string, 0, len(data.ContentRoleChart))
			for _, item := range data.ContentRoleChart {
				roleLines = append(roleLines, fmt.Sprintf("%s: %d colaboraciones (%s del total reportado)", item.Label, item.Count, formatPercent(item.Percent)))
			}
			writeSection("Participación por rol", "Colaboración de los distintos roles en la generación de contenido.", roleLines)
		}

		if len(data.ContentMonthlySeries) > 0 {
			monthlyLines := make([]string, 0, min(len(data.ContentMonthlySeries), 24))
			for idx, point := range data.ContentMonthlySeries {
				if idx >= 24 {
					break
				}
				monthlyLines = append(monthlyLines, fmt.Sprintf("%s: %d piezas nuevas", point.Bucket.Format("2006-01"), point.Count))
			}
			writeSection("Producción mensual", "Evolución de piezas generadas mes contra mes.", monthlyLines)
		}

		if len(data.ContentCumulativeSeries) > 0 {
			cumulativeLines := make([]string, 0, min(len(data.ContentCumulativeSeries), 24))
			acum := 0
			for idx, point := range data.ContentCumulativeSeries {
				if idx >= 24 {
					break
				}
				acum = point.Count
				cumulativeLines = append(cumulativeLines, fmt.Sprintf("%s: %d piezas acumuladas", point.Bucket.Format("2006-01"), acum))
			}
			writeSection("Crecimiento acumulado", "Sumatoria histórica de contenido publicado.", cumulativeLines)
		}

		if err := pdf.Output(w); err != nil && h.logger != nil {
			h.logger.Error("pdf export error", zap.Error(err))
		}
		h.writeAudit(ctx, r, "DASHBOARD_EXPORT", "dashboard", nil, map[string]any{"format": "pdf", "rows": len(data.RecentActivity)})
	}
}

type contentListFilters struct {
	Type     string
	Status   string
	Category string
	Search   string
}

type contentListViewData struct {
	Items      []models.ContentItem
	Filters    contentListFilters
	Statuses   []models.CatalogItem
	Categories []models.CatalogItem
	Types      []models.CatalogItem
}

type contentFormFields struct {
	Title           string
	Summary         string
	Slug            string
	Locale          string
	Status          string
	Category        string
	Type            string
	AuthorEmail     string
	Body            string
	Note            string
	PublishedAt     string
	ForceNewVersion bool
}

type contentFormViewData struct {
	Item       *models.ContentDetail
	Form       contentFormFields
	Statuses   []models.CatalogItem
	Categories []models.CatalogItem
	Types      []models.CatalogItem
	Authors    []models.ContentAuthor
	Versions   []models.ContentVersion
	IsNew      bool
	Error      string
}

func (h *Handlers) loadContentCatalogs(ctx context.Context) (statuses, categories, types []models.CatalogItem, err error) {
	statuses, err = h.repo.ListCatalog(ctx, "content_statuses", 100, 0)
	if err != nil {
		return nil, nil, nil, err
	}
	categories, err = h.repo.ListCatalog(ctx, "content_categories", 100, 0)
	if err != nil {
		return nil, nil, nil, err
	}
	types, err = h.repo.ListCatalog(ctx, "content_types", 100, 0)
	if err != nil {
		return nil, nil, nil, err
	}
	return statuses, categories, types, nil
}

func parseDateTimeLocal(input string) (*time.Time, error) {
	trimmed := strings.TrimSpace(input)
	if trimmed == "" {
		return nil, nil
	}
	t, err := time.ParseInLocation("2006-01-02T15:04", trimmed, time.Local)
	if err != nil {
		return nil, err
	}
	return &t, nil
}

func optionalString(raw string) *string {
	trimmed := strings.TrimSpace(raw)
	if trimmed == "" {
		return nil
	}
	val := trimmed
	return &val
}

func optionalJSON(raw string) (*string, error) {
	trimmed := strings.TrimSpace(raw)
	if trimmed == "" {
		return nil, nil
	}
	if !json.Valid([]byte(trimmed)) {
		return nil, fmt.Errorf("JSON inválido")
	}
	val := trimmed
	return &val, nil
}

func optionalFloat32(raw string) (*float32, error) {
	trimmed := strings.TrimSpace(raw)
	if trimmed == "" {
		return nil, nil
	}
	val, err := strconv.ParseFloat(trimmed, 32)
	if err != nil {
		return nil, err
	}
	f32 := float32(val)
	return &f32, nil
}

func (h *Handlers) ContentIndex(w http.ResponseWriter, r *http.Request) {
	ctx, cancel := context.WithTimeout(r.Context(), 5*time.Second)
	defer cancel()

	rawType := strings.TrimSpace(r.URL.Query().Get("type"))
	rawStatus := strings.TrimSpace(r.URL.Query().Get("status"))
	rawCategory := strings.TrimSpace(r.URL.Query().Get("category"))
	rawSearch := strings.TrimSpace(r.URL.Query().Get("q"))

	filters := models.ContentFilters{Limit: 100, Offset: 0}
	if rawType != "" {
		lower := strings.ToLower(rawType)
		filters.TypeCode = &lower
	}
	if rawStatus != "" {
		lower := strings.ToLower(rawStatus)
		filters.StatusCode = &lower
	}
	if rawCategory != "" {
		lower := strings.ToLower(rawCategory)
		filters.CategoryCode = &lower
	}
	if rawSearch != "" {
		filters.Search = &rawSearch
	}

	items, err := h.repo.ListContent(ctx, filters)
	if err != nil {
		http.Error(w, "No se pudo cargar el contenido", http.StatusInternalServerError)
		return
	}

	statuses, categories, types, err := h.loadContentCatalogs(ctx)
	if err != nil {
		http.Error(w, "No se pudieron cargar los catálogos", http.StatusInternalServerError)
		return
	}

	data := contentListViewData{
		Items: items,
		Filters: contentListFilters{
			Type:     rawType,
			Status:   rawStatus,
			Category: rawCategory,
			Search:   rawSearch,
		},
		Statuses:   statuses,
		Categories: categories,
		Types:      types,
	}

	crumbs := []ui.Breadcrumb{{Label: "Panel", URL: "/superadmin/dashboard"}, {Label: "Contenido"}}
	h.render(w, r, "superadmin/content_list.html", "Contenido", data, crumbs)
}

func defaultContentForm(statuses, categories, types []models.CatalogItem) contentFormFields {
	form := contentFormFields{Locale: "es"}
	for _, status := range statuses {
		if strings.EqualFold(status.Code, "draft") {
			form.Status = status.Code
			break
		}
	}
	if form.Status == "" && len(statuses) > 0 {
		form.Status = statuses[0].Code
	}
	if len(categories) > 0 {
		form.Category = categories[0].Code
	}
	if len(types) > 0 {
		form.Type = types[0].Code
	}
	return form
}

func (h *Handlers) renderContentForm(w http.ResponseWriter, r *http.Request, title string, data contentFormViewData) {
	crumbs := []ui.Breadcrumb{{Label: "Panel", URL: "/superadmin/dashboard"}, {Label: "Contenido", URL: "/superadmin/content"}}
	switch {
	case data.IsNew:
		crumbs = append(crumbs, ui.Breadcrumb{Label: "Nuevo"})
	case data.Item != nil && data.Item.Title != "":
		crumbs = append(crumbs, ui.Breadcrumb{Label: data.Item.Title})
	default:
		crumbs = append(crumbs, ui.Breadcrumb{Label: title})
	}
	h.render(w, r, "superadmin/content_edit.html", title, data, crumbs)
}

func (h *Handlers) ContentNew(w http.ResponseWriter, r *http.Request) {
	ctx, cancel := context.WithTimeout(r.Context(), 5*time.Second)
	defer cancel()

	statuses, categories, types, err := h.loadContentCatalogs(ctx)
	if err != nil {
		http.Error(w, "No se pudieron cargar los catálogos", http.StatusInternalServerError)
		return
	}

	authors, err := h.repo.ListContentAuthors(ctx)
	if err != nil {
		http.Error(w, "No se pudieron cargar los autores", http.StatusInternalServerError)
		return
	}

	data := contentFormViewData{
		Form:       defaultContentForm(statuses, categories, types),
		Statuses:   statuses,
		Categories: categories,
		Types:      types,
		Authors:    authors,
		IsNew:      true,
	}
	h.renderContentForm(w, r, "Nuevo contenido", data)
}

func (h *Handlers) ContentCreate(w http.ResponseWriter, r *http.Request) {
	if err := r.ParseForm(); err != nil {
		http.Error(w, "Formulario inválido", http.StatusBadRequest)
		return
	}

	form := contentFormFields{
		Title:       strings.TrimSpace(r.FormValue("title")),
		Summary:     strings.TrimSpace(r.FormValue("summary")),
		Slug:        strings.TrimSpace(r.FormValue("slug")),
		Locale:      strings.TrimSpace(r.FormValue("locale")),
		Status:      strings.TrimSpace(r.FormValue("status")),
		Category:    strings.TrimSpace(r.FormValue("category")),
		Type:        strings.TrimSpace(r.FormValue("type")),
		AuthorEmail: strings.TrimSpace(r.FormValue("author_email")),
		Body:        strings.TrimSpace(r.FormValue("body")),
		Note:        strings.TrimSpace(r.FormValue("note")),
		PublishedAt: strings.TrimSpace(r.FormValue("published_at")),
	}

	ctx, cancel := context.WithTimeout(r.Context(), 5*time.Second)
	defer cancel()

	statuses, categories, types, err := h.loadContentCatalogs(ctx)
	if err != nil {
		http.Error(w, "No se pudieron cargar los catálogos", http.StatusInternalServerError)
		return
	}

	authors, err := h.repo.ListContentAuthors(ctx)
	if err != nil {
		http.Error(w, "No se pudieron cargar los autores", http.StatusInternalServerError)
		return
	}

	validateError := ""
	switch {
	case form.Title == "":
		validateError = "El título es obligatorio"
	case form.Status == "":
		validateError = "Selecciona un estatus"
	case form.Category == "":
		validateError = "Selecciona una categoría"
	case form.Type == "":
		validateError = "Selecciona un tipo de contenido"
	case form.Body == "":
		validateError = "El contenido principal no puede estar vacío"
	}
	if validateError != "" {
		data := contentFormViewData{
			Form:       form,
			Statuses:   statuses,
			Categories: categories,
			Types:      types,
			Authors:    authors,
			IsNew:      true,
			Error:      validateError,
		}
		h.renderContentForm(w, r, "Nuevo contenido", data)
		return
	}

	publishedAt, err := parseDateTimeLocal(form.PublishedAt)
	if err != nil {
		data := contentFormViewData{
			Form:       form,
			Statuses:   statuses,
			Categories: categories,
			Types:      types,
			Authors:    authors,
			IsNew:      true,
			Error:      "Fecha de publicación inválida",
		}
		h.renderContentForm(w, r, "Nuevo contenido", data)
		return
	}

	input := models.ContentCreateInput{
		Title:        form.Title,
		StatusCode:   strings.ToLower(form.Status),
		CategoryCode: strings.ToLower(form.Category),
		TypeCode:     strings.ToLower(form.Type),
		Body:         form.Body,
	}
	if form.Summary != "" {
		input.Summary = &form.Summary
	}
	if form.Slug != "" {
		input.Slug = &form.Slug
	}
	if form.Locale != "" {
		input.Locale = &form.Locale
	}
	if form.AuthorEmail != "" {
		input.AuthorEmail = &form.AuthorEmail
	}
	if form.Note != "" {
		input.Note = &form.Note
	}
	if publishedAt != nil {
		input.PublishedAt = publishedAt
	}

	actorID := middleware.UserIDFromContext(r.Context())
	var actorPtr *string
	if actorID != "" {
		actorPtr = &actorID
	}

	detail, err := h.repo.CreateContent(ctx, input, actorPtr)
	if err != nil {
		message := "No se pudo crear el contenido"
		var pgErr *pgconn.PgError
		if errors.As(err, &pgErr) && pgErr.Message != "" {
			message = pgErr.Message
		}
		if h.logger != nil {
			h.logger.Error("content create", zap.Error(err))
		}
		data := contentFormViewData{
			Form:       form,
			Statuses:   statuses,
			Categories: categories,
			Types:      types,
			Authors:    authors,
			IsNew:      true,
			Error:      message,
		}
		h.renderContentForm(w, r, "Nuevo contenido", data)
		return
	}

	h.writeAudit(ctx, r, "CONTENT_CREATE", "content", &detail.ID, map[string]any{"status": detail.StatusCode, "category": detail.CategoryCode})
	h.sessions.PushFlash(r.Context(), middleware.SessionJTIFromContext(r.Context()), session.Flash{Type: "success", Message: "Contenido creado"})
	http.Redirect(w, r, fmt.Sprintf("/superadmin/content/%s", detail.ID), http.StatusSeeOther)
}

func (h *Handlers) ContentEdit(w http.ResponseWriter, r *http.Request) {
	id := chi.URLParam(r, "id")
	ctx, cancel := context.WithTimeout(r.Context(), 5*time.Second)
	defer cancel()

	detail, err := h.repo.GetContent(ctx, id)
	if err != nil {
		if errors.Is(err, pgx.ErrNoRows) {
			http.Error(w, "Contenido no encontrado", http.StatusNotFound)
			return
		}
		http.Error(w, "No se pudo cargar el contenido", http.StatusInternalServerError)
		return
	}

	statuses, categories, types, err := h.loadContentCatalogs(ctx)
	if err != nil {
		http.Error(w, "No se pudieron cargar los catálogos", http.StatusInternalServerError)
		return
	}

	authors, err := h.repo.ListContentAuthors(ctx)
	if err != nil {
		http.Error(w, "No se pudieron cargar los autores", http.StatusInternalServerError)
		return
	}

	versions, err := h.repo.ListContentVersions(ctx, id, 10, 0)
	if err != nil {
		http.Error(w, "No se pudieron cargar las versiones", http.StatusInternalServerError)
		return
	}

	form := contentFormFields{
		Title:    detail.Title,
		Locale:   detail.Locale,
		Status:   detail.StatusCode,
		Category: detail.CategoryCode,
		Type:     detail.TypeCode,
		Body:     detail.Body,
	}
	if detail.Summary != nil {
		form.Summary = *detail.Summary
	}
	if detail.Slug != nil {
		form.Slug = *detail.Slug
	}
	if detail.AuthorEmail != nil {
		form.AuthorEmail = *detail.AuthorEmail
	}
	if detail.PublishedAt != nil {
		form.PublishedAt = detail.PublishedAt.In(time.Local).Format("2006-01-02T15:04")
	}

	data := contentFormViewData{
		Item:       detail,
		Form:       form,
		Statuses:   statuses,
		Categories: categories,
		Types:      types,
		Authors:    authors,
		Versions:   versions,
		IsNew:      false,
	}
	title := fmt.Sprintf("Editar: %s", detail.Title)
	h.renderContentForm(w, r, title, data)
}

func (h *Handlers) ContentUpdate(w http.ResponseWriter, r *http.Request) {
	id := chi.URLParam(r, "id")
	if err := r.ParseForm(); err != nil {
		http.Error(w, "Formulario inválido", http.StatusBadRequest)
		return
	}

	ctx, cancel := context.WithTimeout(r.Context(), 5*time.Second)
	defer cancel()

	detail, err := h.repo.GetContent(ctx, id)
	if err != nil {
		if errors.Is(err, pgx.ErrNoRows) {
			http.Error(w, "Contenido no encontrado", http.StatusNotFound)
			return
		}
		http.Error(w, "No se pudo cargar el contenido", http.StatusInternalServerError)
		return
	}

	statuses, categories, types, err := h.loadContentCatalogs(ctx)
	if err != nil {
		http.Error(w, "No se pudieron cargar los catálogos", http.StatusInternalServerError)
		return
	}

	authors, err := h.repo.ListContentAuthors(ctx)
	if err != nil {
		http.Error(w, "No se pudieron cargar los autores", http.StatusInternalServerError)
		return
	}

	versions, err := h.repo.ListContentVersions(ctx, id, 10, 0)
	if err != nil {
		http.Error(w, "No se pudieron cargar las versiones", http.StatusInternalServerError)
		return
	}

	form := contentFormFields{
		Title:           strings.TrimSpace(r.FormValue("title")),
		Summary:         strings.TrimSpace(r.FormValue("summary")),
		Slug:            strings.TrimSpace(r.FormValue("slug")),
		Locale:          strings.TrimSpace(r.FormValue("locale")),
		Status:          strings.TrimSpace(r.FormValue("status")),
		Category:        strings.TrimSpace(r.FormValue("category")),
		Type:            strings.TrimSpace(r.FormValue("type")),
		AuthorEmail:     strings.TrimSpace(r.FormValue("author_email")),
		Body:            strings.TrimSpace(r.FormValue("body")),
		Note:            strings.TrimSpace(r.FormValue("note")),
		PublishedAt:     strings.TrimSpace(r.FormValue("published_at")),
		ForceNewVersion: r.FormValue("force_new_version") != "",
	}

	validateError := ""
	switch {
	case form.Title == "":
		validateError = "El título es obligatorio"
	case form.Status == "":
		validateError = "Selecciona un estatus"
	case form.Category == "":
		validateError = "Selecciona una categoría"
	case form.Type == "":
		validateError = "Selecciona un tipo de contenido"
	case form.Body == "":
		validateError = "El contenido principal no puede estar vacío"
	}
	if validateError != "" {
		data := contentFormViewData{
			Item:       detail,
			Form:       form,
			Statuses:   statuses,
			Categories: categories,
			Types:      types,
			Authors:    authors,
			Versions:   versions,
			Error:      validateError,
		}
		title := fmt.Sprintf("Editar: %s", detail.Title)
		h.renderContentForm(w, r, title, data)
		return
	}

	publishedAt, err := parseDateTimeLocal(form.PublishedAt)
	if err != nil {
		data := contentFormViewData{
			Item:       detail,
			Form:       form,
			Statuses:   statuses,
			Categories: categories,
			Types:      types,
			Authors:    authors,
			Versions:   versions,
			Error:      "Fecha de publicación inválida",
		}
		title := fmt.Sprintf("Editar: %s", detail.Title)
		h.renderContentForm(w, r, title, data)
		return
	}

	input := models.ContentUpdateInput{
		ForceNewVersion: form.ForceNewVersion,
	}
	titleCopy := form.Title
	input.Title = &titleCopy
	summaryCopy := form.Summary
	input.Summary = &summaryCopy
	slugCopy := form.Slug
	input.Slug = &slugCopy
	localeCopy := form.Locale
	input.Locale = &localeCopy
	statusCopy := strings.ToLower(form.Status)
	input.StatusCode = &statusCopy
	categoryCopy := strings.ToLower(form.Category)
	input.CategoryCode = &categoryCopy
	typeCopy := strings.ToLower(form.Type)
	input.TypeCode = &typeCopy
	authorCopy := form.AuthorEmail
	input.AuthorEmail = &authorCopy
	bodyCopy := form.Body
	input.Body = &bodyCopy
	noteCopy := form.Note
	if form.Note != "" {
		input.Note = &noteCopy
	}
	if publishedAt != nil {
		input.PublishedAt = publishedAt
	}

	actorID := middleware.UserIDFromContext(r.Context())
	var actorPtr *string
	if actorID != "" {
		actorPtr = &actorID
	}

	updated, err := h.repo.UpdateContent(ctx, id, input, actorPtr)
	if err != nil {
		message := "No se pudo actualizar el contenido"
		var pgErr *pgconn.PgError
		if errors.As(err, &pgErr) && pgErr.Message != "" {
			message = pgErr.Message
		}
		if h.logger != nil {
			h.logger.Error("content update", zap.Error(err), zap.String("id", id))
		}
		data := contentFormViewData{
			Item:       detail,
			Form:       form,
			Statuses:   statuses,
			Categories: categories,
			Types:      types,
			Authors:    authors,
			Versions:   versions,
			Error:      message,
		}
		title := fmt.Sprintf("Editar: %s", detail.Title)
		h.renderContentForm(w, r, title, data)
		return
	}

	h.writeAudit(ctx, r, "CONTENT_UPDATE", "content", &updated.ID, map[string]any{"status": updated.StatusCode})
	h.sessions.PushFlash(r.Context(), middleware.SessionJTIFromContext(r.Context()), session.Flash{Type: "success", Message: "Contenido actualizado"})
	http.Redirect(w, r, fmt.Sprintf("/superadmin/content/%s", updated.ID), http.StatusSeeOther)
}

func (h *Handlers) ContentDelete(w http.ResponseWriter, r *http.Request) {
	id := chi.URLParam(r, "id")
	ctx, cancel := context.WithTimeout(r.Context(), 5*time.Second)
	defer cancel()

	if err := h.repo.DeleteContent(ctx, id); err != nil {
		if errors.Is(err, pgx.ErrNoRows) {
			http.Error(w, "Contenido no encontrado", http.StatusNotFound)
			return
		}
		http.Error(w, "No se pudo eliminar el contenido", http.StatusInternalServerError)
		return
	}

	h.writeAudit(ctx, r, "CONTENT_DELETE", "content", &id, nil)
	h.sessions.PushFlash(r.Context(), middleware.SessionJTIFromContext(r.Context()), session.Flash{Type: "success", Message: "Contenido eliminado"})
	http.Redirect(w, r, "/superadmin/content", http.StatusSeeOther)
}

type organizationForm struct {
	Code string `validate:"required,uppercase,min=2,max=60"`
	Name string `validate:"required,min=3,max=160"`
}

type organizationsViewData struct {
	Organizations []models.Organization
	FormError     string
	FormFields    organizationForm
}

func (h *Handlers) OrganizationsIndex(w http.ResponseWriter, r *http.Request) {
	limit := 100
	ctx, cancel := context.WithTimeout(r.Context(), 5*time.Second)
	defer cancel()
	list, err := h.repo.ListOrganizations(ctx, limit, 0)
	if err != nil {
		http.Error(w, "no se pudieron cargar las organizaciones", http.StatusInternalServerError)
		return
	}
	data := organizationsViewData{Organizations: list}
	crumbs := []ui.Breadcrumb{{Label: "Panel", URL: "/superadmin/dashboard"}, {Label: "Organizaciones"}}
	h.render(w, r, "superadmin/organizations_list.html", "Organizaciones", data, crumbs)
}

func (h *Handlers) OrganizationsCreate(w http.ResponseWriter, r *http.Request) {
	if err := r.ParseForm(); err != nil {
		http.Error(w, "formulario inválido", http.StatusBadRequest)
		return
	}
	form := organizationForm{
		Code: strings.TrimSpace(strings.ToUpper(r.FormValue("code"))),
		Name: strings.TrimSpace(r.FormValue("name")),
	}
	if err := h.validate.Struct(&form); err != nil {
		h.sessions.PushFlash(r.Context(), middleware.SessionJTIFromContext(r.Context()), session.Flash{Type: "error", Message: "Datos inválidos"})
		http.Redirect(w, r, "/superadmin/organizations", http.StatusSeeOther)
		return
	}
	ctx, cancel := context.WithTimeout(r.Context(), 5*time.Second)
	defer cancel()
	org, err := h.repo.CreateOrganization(ctx, form.Code, form.Name)
	if err != nil {
		message := "No se pudo crear la organización"
		var pgErr *pgconn.PgError
		if errors.As(err, &pgErr) && pgErr.Code == "23505" {
			message = "Ya existe una organización con ese código"
		}
		h.sessions.PushFlash(r.Context(), middleware.SessionJTIFromContext(r.Context()), session.Flash{Type: "error", Message: message})
		http.Redirect(w, r, "/superadmin/organizations", http.StatusSeeOther)
		return
	}
	h.writeAudit(ctx, r, "ORG_CREATE", "organization", &org.ID, map[string]any{"code": org.Code})
	h.sessions.PushFlash(r.Context(), middleware.SessionJTIFromContext(r.Context()), session.Flash{Type: "success", Message: "Organización creada"})
	http.Redirect(w, r, "/superadmin/organizations", http.StatusSeeOther)
}

type organizationDetailData struct {
	Organization *models.Organization
	Members      []models.Membership
	Invitations  []models.OrgInvitation
}

func (h *Handlers) OrganizationDetail(w http.ResponseWriter, r *http.Request) {
	id := chi.URLParam(r, "id")
	ctx, cancel := context.WithTimeout(r.Context(), 5*time.Second)
	defer cancel()
	org, err := h.repo.GetOrganization(ctx, id)
	if err != nil {
		http.Error(w, "Organización no encontrada", http.StatusNotFound)
		return
	}
	members, err := h.repo.ListMembers(ctx, id, 100, 0)
	if err != nil {
		http.Error(w, "No se pudieron cargar los miembros", http.StatusInternalServerError)
		return
	}
	invitations, err := h.repo.ListInvitations(ctx, &id, 50, 0)
	if err != nil {
		http.Error(w, "No se pudieron cargar las invitaciones", http.StatusInternalServerError)
		return
	}
	data := organizationDetailData{
		Organization: org,
		Members:      members,
		Invitations:  invitations,
	}
	crumbs := []ui.Breadcrumb{{Label: "Panel", URL: "/superadmin/dashboard"}, {Label: "Organizaciones", URL: "/superadmin/organizations"}, {Label: org.Name}}
	h.render(w, r, "superadmin/organization_detail.html", org.Name, data, crumbs)
}

func (h *Handlers) OrganizationDelete(w http.ResponseWriter, r *http.Request) {
	id := chi.URLParam(r, "id")
	ctx, cancel := context.WithTimeout(r.Context(), 5*time.Second)
	defer cancel()
	if err := h.repo.DeleteOrganization(ctx, id); err != nil {
		status := http.StatusInternalServerError
		msg := "No se pudo eliminar la organización"
		if errors.Is(err, pgx.ErrNoRows) {
			status = http.StatusNotFound
			msg = "Organización no encontrada"
		}
		http.Error(w, msg, status)
		return
	}
	h.writeAudit(ctx, r, "ORG_DELETE", "organization", &id, nil)
	h.sessions.PushFlash(r.Context(), middleware.SessionJTIFromContext(r.Context()), session.Flash{Type: "success", Message: "Organización eliminada"})
	http.Redirect(w, r, "/superadmin/organizations", http.StatusSeeOther)
}

type invitationsViewData struct {
	Invitations   []models.OrgInvitation
	Organizations []models.Organization
	OrgNames      map[string]string
	SelectedOrgID string
}

type userStatusOption struct {
	Code  string
	Label string
}

var userStatusOptions = []userStatusOption{
	{Code: "active", Label: "Activo"},
	{Code: "pending", Label: "Pendiente"},
	{Code: "blocked", Label: "Bloqueado"},
}

var userStatusAllowed = map[string]bool{
	"active":  true,
	"pending": true,
	"blocked": true,
}

type usersViewData struct {
	Users  []models.User
	Query  string
	Status []userStatusOption
	Roles  []models.Role
}

type rolesViewData struct {
	Roles       []models.Role
	Permissions map[string]rolePermissionsView
	FormError   string
	FormName    string
	FormDesc    string
}

type rolePermissionsView struct {
	Assigned  []models.RolePermission
	Available []models.Permission
}

type catalogNavItem struct {
	Slug  string
	Label string
}

type catalogsViewData struct {
	Catalogs       []catalogNavItem
	CurrentSlug    string
	CurrentMeta    catalogMeta
	Items          []models.CatalogItem
	RequiresWeight bool
}

type contentBlockTypesViewData struct {
	Items []models.ContentBlockType
}

type patientsViewData struct {
	Items         []models.Patient
	Organizations []models.Organization
	Sexes         []models.CatalogItem
}

type devicesViewData struct {
	Items         []models.Device
	Organizations []models.Organization
	DeviceTypes   []models.DeviceType
	Patients      []models.Patient
}

type pushDevicesViewData struct {
	Items          []models.PushDevice
	Users          []models.User
	Platforms      []models.CatalogItem
	FilterUserID   string
	FilterPlatform string
}

type signalStreamsViewData struct {
	Items       []models.SignalStream
	Patients    []models.Patient
	Devices     []models.Device
	SignalTypes []models.CatalogItem
}

type modelsViewData struct {
	Items []models.MLModel
}

type eventTypesViewData struct {
	Items  []models.EventType
	Levels []models.CatalogItem
}

type inferencesViewData struct {
	Items      []models.Inference
	Models     []models.MLModel
	Streams    []models.SignalStream
	EventTypes []models.EventType
}

type alertsViewData struct {
	Items         []models.Alert
	Patients      []models.Patient
	AlertTypes    []models.AlertType
	AlertStatuses []models.AlertStatus
	AlertLevels   []models.CatalogItem
	Models        []models.MLModel
	Inferences    []models.Inference
}

type apiKeysViewData struct {
	Keys         []models.APIKey
	Permissions  []models.Permission
	ShowInactive bool
}

type systemSettingsViewData struct {
	Settings *models.SystemSettings
}

type auditLogItem struct {
	Log         models.AuditLog
	ActionLabel string
}

type auditViewData struct {
	From    string
	To      string
	Action  string
	Logs    []auditLogItem
	Actions []catalogNavItem
}

func catalogNavItems() []catalogNavItem {
	slugs := make([]string, 0, len(allowedCatalogs))
	for slug := range allowedCatalogs {
		slugs = append(slugs, slug)
	}
	sort.Strings(slugs)
	items := make([]catalogNavItem, 0, len(slugs))
	for _, slug := range slugs {
		meta := allowedCatalogs[slug]
		items = append(items, catalogNavItem{Slug: slug, Label: meta.Label})
	}
	return items
}

func auditActionOptions() []catalogNavItem {
	codes := make([]string, 0, len(operationLabels))
	for code := range operationLabels {
		codes = append(codes, code)
	}
	sort.Strings(codes)
	options := make([]catalogNavItem, 0, len(codes))
	for _, code := range codes {
		options = append(options, catalogNavItem{Slug: code, Label: operationLabel(code)})
	}
	return options
}

func (h *Handlers) InvitationsIndex(w http.ResponseWriter, r *http.Request) {
	ctx, cancel := context.WithTimeout(r.Context(), 5*time.Second)
	defer cancel()

	orgs, err := h.repo.ListOrganizations(ctx, 200, 0)
	if err != nil {
		http.Error(w, "No se pudieron cargar las organizaciones", http.StatusInternalServerError)
		return
	}

	var selected *string
	selectedID := strings.TrimSpace(r.URL.Query().Get("org_id"))
	if selectedID != "" {
		selected = &selectedID
	}

	invites, err := h.repo.ListInvitations(ctx, selected, 100, 0)
	if err != nil {
		http.Error(w, "No se pudieron cargar las invitaciones", http.StatusInternalServerError)
		return
	}

	names := make(map[string]string, len(orgs))
	for _, org := range orgs {
		names[org.ID] = org.Name
	}
	data := invitationsViewData{
		Invitations:   invites,
		Organizations: orgs,
		OrgNames:      names,
		SelectedOrgID: selectedID,
	}
	crumbs := []ui.Breadcrumb{{Label: "Panel", URL: "/superadmin/dashboard"}, {Label: "Invitaciones"}}
	h.render(w, r, "superadmin/invitations.html", "Invitaciones", data, crumbs)
}

func (h *Handlers) InvitationsCreate(w http.ResponseWriter, r *http.Request) {
	if err := r.ParseForm(); err != nil {
		http.Error(w, "formulario inválido", http.StatusBadRequest)
		return
	}
	orgID := strings.TrimSpace(r.FormValue("org_id"))
	role := strings.TrimSpace(r.FormValue("org_role"))
	email := strings.TrimSpace(r.FormValue("email"))
	ttlStr := strings.TrimSpace(r.FormValue("ttl_hours"))
	if orgID == "" || role == "" || ttlStr == "" {
		h.sessions.PushFlash(r.Context(), middleware.SessionJTIFromContext(r.Context()), session.Flash{Type: "error", Message: "Todos los campos obligatorios deben completarse"})
		http.Redirect(w, r, "/superadmin/invitations", http.StatusSeeOther)
		return
	}
	ttl, err := strconv.Atoi(ttlStr)
	if err != nil || ttl <= 0 || ttl > 720 {
		h.sessions.PushFlash(r.Context(), middleware.SessionJTIFromContext(r.Context()), session.Flash{Type: "error", Message: "TTL inválido"})
		http.Redirect(w, r, "/superadmin/invitations", http.StatusSeeOther)
		return
	}
	var emailPtr *string
	if email != "" {
		emailPtr = &email
	}
	ctx, cancel := context.WithTimeout(r.Context(), 5*time.Second)
	defer cancel()
	createdBy := middleware.UserIDFromContext(r.Context())
	var createdByPtr *string
	if createdBy != "" {
		createdByPtr = &createdBy
	}
	inv, err := h.repo.CreateInvitation(ctx, orgID, role, emailPtr, ttl, createdByPtr)
	if err != nil {
		msg := "No se pudo crear la invitación"
		if errors.Is(err, pgx.ErrNoRows) {
			msg = "Rol u organización inválidos"
		}
		var pgErr *pgconn.PgError
		if errors.As(err, &pgErr) && pgErr.Code == "23503" {
			msg = "El rol seleccionado no existe"
		}
		h.sessions.PushFlash(r.Context(), middleware.SessionJTIFromContext(r.Context()), session.Flash{Type: "error", Message: msg})
		http.Redirect(w, r, "/superadmin/invitations", http.StatusSeeOther)
		return
	}
	h.writeAudit(ctx, r, "INVITE_CREATE", "org_invitation", &inv.ID, map[string]any{"org_id": orgID})
	h.sessions.PushFlash(r.Context(), middleware.SessionJTIFromContext(r.Context()), session.Flash{Type: "success", Message: "Invitación creada"})
	http.Redirect(w, r, "/superadmin/invitations", http.StatusSeeOther)
}

func (h *Handlers) InvitationCancel(w http.ResponseWriter, r *http.Request) {
	id := chi.URLParam(r, "id")
	ctx, cancel := context.WithTimeout(r.Context(), 5*time.Second)
	defer cancel()
	if err := h.repo.CancelInvitation(ctx, id); err != nil {
		status := http.StatusInternalServerError
		msg := "No se pudo cancelar la invitación"
		if errors.Is(err, pgx.ErrNoRows) {
			status = http.StatusNotFound
			msg = "Invitación no encontrada o ya procesada"
		}
		http.Error(w, msg, status)
		return
	}
	h.writeAudit(ctx, r, "INVITE_CANCEL", "org_invitation", &id, nil)
	h.sessions.PushFlash(r.Context(), middleware.SessionJTIFromContext(r.Context()), session.Flash{Type: "success", Message: "Invitación cancelada"})
	http.Redirect(w, r, "/superadmin/invitations", http.StatusSeeOther)
}

func (h *Handlers) UsersIndex(w http.ResponseWriter, r *http.Request) {
	query := strings.TrimSpace(r.URL.Query().Get("q"))
	ctx, cancel := context.WithTimeout(r.Context(), 5*time.Second)
	defer cancel()
	users, err := h.repo.SearchUsers(ctx, query, 100, 0)
	if err != nil {
		http.Error(w, "No se pudieron cargar los usuarios", http.StatusInternalServerError)
		return
	}
	roles, err := h.repo.ListRoles(ctx, 200, 0)
	if err != nil {
		http.Error(w, "No se pudieron cargar los roles", http.StatusInternalServerError)
		return
	}
	data := usersViewData{Users: users, Query: query, Status: userStatusOptions, Roles: roles}
	crumbs := []ui.Breadcrumb{{Label: "Panel", URL: "/superadmin/dashboard"}, {Label: "Usuarios"}}
	h.render(w, r, "superadmin/users.html", "Usuarios", data, crumbs)
}

func (h *Handlers) UsersUpdateStatus(w http.ResponseWriter, r *http.Request) {
	if err := r.ParseForm(); err != nil {
		http.Error(w, "formulario inválido", http.StatusBadRequest)
		return
	}
	userID := chi.URLParam(r, "id")
	status := strings.TrimSpace(r.FormValue("status"))
	redirectURL := strings.TrimSpace(r.FormValue("redirect"))
	if redirectURL == "" || !strings.HasPrefix(redirectURL, "/") {
		redirectURL = "/superadmin/users"
	}
	if !userStatusAllowed[status] {
		h.sessions.PushFlash(r.Context(), middleware.SessionJTIFromContext(r.Context()), session.Flash{Type: "error", Message: "Estado inválido"})
		http.Redirect(w, r, redirectURL, http.StatusSeeOther)
		return
	}
	ctx, cancel := context.WithTimeout(r.Context(), 5*time.Second)
	defer cancel()
	if err := h.repo.UpdateUserStatus(ctx, userID, status); err != nil {
		h.sessions.PushFlash(r.Context(), middleware.SessionJTIFromContext(r.Context()), session.Flash{Type: "error", Message: "No se pudo actualizar el estado"})
		http.Redirect(w, r, redirectURL, http.StatusSeeOther)
		return
	}
	h.writeAudit(ctx, r, "USER_STATUS_UPDATE", "user", &userID, map[string]any{"status": status})
	h.sessions.PushFlash(r.Context(), middleware.SessionJTIFromContext(r.Context()), session.Flash{Type: "success", Message: "Estado actualizado"})
	http.Redirect(w, r, redirectURL, http.StatusSeeOther)
}

func (h *Handlers) RolesIndex(w http.ResponseWriter, r *http.Request) {
	ctx, cancel := context.WithTimeout(r.Context(), 5*time.Second)
	defer cancel()

	roles, err := h.repo.ListRoles(ctx, 200, 0)
	if err != nil {
		http.Error(w, "No se pudieron cargar los roles", http.StatusInternalServerError)
		return
	}
	allPerms, err := h.repo.ListPermissions(ctx)
	if err != nil {
		http.Error(w, "No se pudieron cargar los permisos", http.StatusInternalServerError)
		return
	}
	permMap := make(map[string]rolePermissionsView, len(roles))
	for _, role := range roles {
		assigned, err := h.repo.ListRolePermissions(ctx, role.ID)
		if err != nil {
			http.Error(w, "No se pudieron cargar los permisos del rol", http.StatusInternalServerError)
			return
		}
		assignedSet := make(map[string]struct{}, len(assigned))
		for _, rp := range assigned {
			assignedSet[rp.Code] = struct{}{}
		}
		available := make([]models.Permission, 0, len(allPerms))
		for _, perm := range allPerms {
			if _, ok := assignedSet[perm.Code]; ok {
				continue
			}
			available = append(available, perm)
		}
		permMap[role.ID] = rolePermissionsView{Assigned: assigned, Available: available}
	}
	data := rolesViewData{Roles: roles, Permissions: permMap}
	crumbs := []ui.Breadcrumb{{Label: "Panel", URL: "/superadmin/dashboard"}, {Label: "Roles"}}
	h.render(w, r, "superadmin/roles.html", "Roles", data, crumbs)
}

func (h *Handlers) RolesCreate(w http.ResponseWriter, r *http.Request) {
	if err := r.ParseForm(); err != nil {
		http.Error(w, "formulario inválido", http.StatusBadRequest)
		return
	}
	name := strings.TrimSpace(r.FormValue("name"))
	desc := strings.TrimSpace(r.FormValue("description"))

	redirect := "/superadmin/roles"

	if name == "" {
		h.sessions.PushFlash(r.Context(), middleware.SessionJTIFromContext(r.Context()), session.Flash{Type: "error", Message: "El nombre es obligatorio"})
		http.Redirect(w, r, redirect, http.StatusSeeOther)
		return
	}
	if len(name) < 3 || len(name) > 50 {
		h.sessions.PushFlash(r.Context(), middleware.SessionJTIFromContext(r.Context()), session.Flash{Type: "error", Message: "El nombre debe tener entre 3 y 50 caracteres"})
		http.Redirect(w, r, redirect, http.StatusSeeOther)
		return
	}
	var descPtr *string
	if desc != "" {
		if len(desc) > 250 {
			h.sessions.PushFlash(r.Context(), middleware.SessionJTIFromContext(r.Context()), session.Flash{Type: "error", Message: "La descripción no puede exceder 250 caracteres"})
			http.Redirect(w, r, redirect, http.StatusSeeOther)
			return
		}
		descPtr = &desc
	}

	ctx, cancel := context.WithTimeout(r.Context(), 5*time.Second)
	defer cancel()

	role, err := h.repo.CreateRole(ctx, name, descPtr)
	if err != nil {
		var pgErr *pgconn.PgError
		if errors.As(err, &pgErr) && pgErr.Code == "23505" {
			h.sessions.PushFlash(r.Context(), middleware.SessionJTIFromContext(r.Context()), session.Flash{Type: "error", Message: "Ya existe un rol con ese nombre"})
		} else {
			h.sessions.PushFlash(r.Context(), middleware.SessionJTIFromContext(r.Context()), session.Flash{Type: "error", Message: "No se pudo crear el rol"})
		}
		http.Redirect(w, r, redirect, http.StatusSeeOther)
		return
	}

	h.writeAudit(ctx, r, "ROLE_CREATE", "role", &role.ID, nil)
	h.sessions.PushFlash(r.Context(), middleware.SessionJTIFromContext(r.Context()), session.Flash{Type: "success", Message: "Rol creado"})
	http.Redirect(w, r, redirect, http.StatusSeeOther)
}

func (h *Handlers) RolesDelete(w http.ResponseWriter, r *http.Request) {
	id := chi.URLParam(r, "id")
	ctx, cancel := context.WithTimeout(r.Context(), 5*time.Second)
	defer cancel()

	if err := h.repo.DeleteRole(ctx, id); err != nil {
		status := http.StatusInternalServerError
		msg := "No se pudo eliminar el rol"
		if errors.Is(err, pgx.ErrNoRows) {
			status = http.StatusNotFound
			msg = "Rol no encontrado"
		}
		http.Error(w, msg, status)
		return
	}

	h.writeAudit(ctx, r, "ROLE_DELETE", "role", &id, nil)
	h.sessions.PushFlash(r.Context(), middleware.SessionJTIFromContext(r.Context()), session.Flash{Type: "success", Message: "Rol eliminado"})
	http.Redirect(w, r, "/superadmin/roles", http.StatusSeeOther)
}

func (h *Handlers) RolesGrantPermission(w http.ResponseWriter, r *http.Request) {
	if err := r.ParseForm(); err != nil {
		http.Error(w, "formulario inválido", http.StatusBadRequest)
		return
	}
	roleID := chi.URLParam(r, "id")
	permission := strings.TrimSpace(r.FormValue("permission"))
	redirect := strings.TrimSpace(r.FormValue("redirect"))
	if redirect == "" || !strings.HasPrefix(redirect, "/") {
		redirect = "/superadmin/roles"
	}
	if permission == "" {
		h.sessions.PushFlash(r.Context(), middleware.SessionJTIFromContext(r.Context()), session.Flash{Type: "error", Message: "Selecciona un permiso"})
		http.Redirect(w, r, redirect, http.StatusSeeOther)
		return
	}
	ctx, cancel := context.WithTimeout(r.Context(), 5*time.Second)
	defer cancel()
	if _, err := h.repo.GrantRolePermission(ctx, roleID, permission); err != nil {
		msg := "No se pudo asignar el permiso"
		switch {
		case errors.Is(err, pgx.ErrNoRows):
			msg = "Permiso no encontrado"
		default:
			var pgErr *pgconn.PgError
			if errors.As(err, &pgErr) {
				switch pgErr.Code {
				case "23503":
					msg = "Rol no encontrado"
				case "22P02":
					msg = "Identificador de rol inválido"
				}
			}
		}
		h.sessions.PushFlash(r.Context(), middleware.SessionJTIFromContext(r.Context()), session.Flash{Type: "error", Message: msg})
		http.Redirect(w, r, redirect, http.StatusSeeOther)
		return
	}
	h.writeAudit(ctx, r, "ROLE_PERMISSION_GRANT", "role", &roleID, map[string]any{"permission": permission})
	h.sessions.PushFlash(r.Context(), middleware.SessionJTIFromContext(r.Context()), session.Flash{Type: "success", Message: "Permiso asignado"})
	http.Redirect(w, r, redirect, http.StatusSeeOther)
}

func (h *Handlers) RolesRevokePermission(w http.ResponseWriter, r *http.Request) {
	roleID := chi.URLParam(r, "id")
	permission := chi.URLParam(r, "code")
	redirect := strings.TrimSpace(r.URL.Query().Get("redirect"))
	if redirect == "" || !strings.HasPrefix(redirect, "/") {
		redirect = "/superadmin/roles"
	}
	ctx, cancel := context.WithTimeout(r.Context(), 5*time.Second)
	defer cancel()
	if err := h.repo.RevokeRolePermission(ctx, roleID, permission); err != nil {
		msg := "No se pudo revocar el permiso"
		switch {
		case errors.Is(err, pgx.ErrNoRows):
			msg = "El permiso no está asignado"
		default:
			var pgErr *pgconn.PgError
			if errors.As(err, &pgErr) {
				switch pgErr.Code {
				case "23503":
					msg = "Rol no encontrado"
				case "22P02":
					msg = "Identificador de rol inválido"
				}
			}
		}
		h.sessions.PushFlash(r.Context(), middleware.SessionJTIFromContext(r.Context()), session.Flash{Type: "error", Message: msg})
		http.Redirect(w, r, redirect, http.StatusSeeOther)
		return
	}
	h.writeAudit(ctx, r, "ROLE_PERMISSION_REVOKE", "role", &roleID, map[string]any{"permission": permission})
	h.sessions.PushFlash(r.Context(), middleware.SessionJTIFromContext(r.Context()), session.Flash{Type: "success", Message: "Permiso revocado"})
	http.Redirect(w, r, redirect, http.StatusSeeOther)
}

func (h *Handlers) RolesUpdateUserAssignment(w http.ResponseWriter, r *http.Request) {
	if err := r.ParseForm(); err != nil {
		http.Error(w, "formulario inválido", http.StatusBadRequest)
		return
	}
	userID := chi.URLParam(r, "id")
	selected := strings.TrimSpace(r.FormValue("role_id"))
	redirect := strings.TrimSpace(r.FormValue("redirect"))
	if redirect == "" || !strings.HasPrefix(redirect, "/") {
		redirect = "/superadmin/roles"
	}

	ctx, cancel := context.WithTimeout(r.Context(), 5*time.Second)
	defer cancel()

	current, err := h.repo.ListUserRoles(ctx, userID)
	if err != nil {
		h.sessions.PushFlash(r.Context(), middleware.SessionJTIFromContext(r.Context()), session.Flash{Type: "error", Message: "No se pudieron recuperar los roles del usuario"})
		http.Redirect(w, r, redirect, http.StatusSeeOther)
		return
	}

	desired := selected != ""
	alreadyAssigned := false
	for _, role := range current {
		if desired && role.RoleID == selected {
			alreadyAssigned = true
			continue
		}
		if err := h.repo.RemoveRoleFromUser(ctx, userID, role.RoleID); err != nil && !errors.Is(err, pgx.ErrNoRows) {
			h.sessions.PushFlash(r.Context(), middleware.SessionJTIFromContext(r.Context()), session.Flash{Type: "error", Message: "No se pudo actualizar el rol"})
			http.Redirect(w, r, redirect, http.StatusSeeOther)
			return
		}
		h.writeAudit(ctx, r, "USER_ROLE_REMOVE", "user", &userID, map[string]any{"role_id": role.RoleID})
	}

	if desired && !alreadyAssigned {
		if _, err := h.repo.AssignRoleToUser(ctx, userID, selected); err != nil {
			var msg string
			switch {
			case errors.Is(err, pgx.ErrNoRows):
				msg = "El rol seleccionado no existe"
			default:
				msg = "No se pudo asignar el rol"
			}
			h.sessions.PushFlash(r.Context(), middleware.SessionJTIFromContext(r.Context()), session.Flash{Type: "error", Message: msg})
			http.Redirect(w, r, redirect, http.StatusSeeOther)
			return
		}
		h.writeAudit(ctx, r, "USER_ROLE_ASSIGN", "user", &userID, map[string]any{"role_id": selected})
	}

	flashMsg := "Se eliminó el rol asignado"
	if desired {
		flashMsg = "Rol actualizado"
	}
	h.sessions.PushFlash(r.Context(), middleware.SessionJTIFromContext(r.Context()), session.Flash{Type: "success", Message: flashMsg})
	http.Redirect(w, r, redirect, http.StatusSeeOther)
}

func (h *Handlers) CatalogsIndex(w http.ResponseWriter, r *http.Request) {
	slug := chi.URLParam(r, "catalog")
	if slug == "" {
		slug = "user_statuses"
	}
	meta, ok := allowedCatalogs[slug]
	if !ok {
		http.NotFound(w, r)
		return
	}
	ctx, cancel := context.WithTimeout(r.Context(), 5*time.Second)
	defer cancel()
	items, err := h.repo.ListCatalog(ctx, slug, 500, 0)
	if err != nil {
		http.Error(w, "No se pudo cargar el catálogo", http.StatusInternalServerError)
		return
	}
	data := catalogsViewData{
		Catalogs:       catalogNavItems(),
		CurrentSlug:    slug,
		CurrentMeta:    meta,
		Items:          items,
		RequiresWeight: meta.RequiresWeight,
	}
	crumbs := []ui.Breadcrumb{{Label: "Panel", URL: "/superadmin/dashboard"}, {Label: "Catálogos", URL: "/superadmin/catalogs"}, {Label: meta.Label}}
	h.render(w, r, "superadmin/catalogs.html", "Catálogo", data, crumbs)
}

func (h *Handlers) CatalogsCreate(w http.ResponseWriter, r *http.Request) {
	slug := chi.URLParam(r, "catalog")
	meta, ok := allowedCatalogs[slug]
	if !ok {
		http.NotFound(w, r)
		return
	}
	if err := r.ParseForm(); err != nil {
		http.Error(w, "formulario inválido", http.StatusBadRequest)
		return
	}
	code := strings.TrimSpace(r.FormValue("code"))
	label := strings.TrimSpace(r.FormValue("label"))
	weightStr := strings.TrimSpace(r.FormValue("weight"))
	redirectURL := "/superadmin/catalogs/" + slug
	if code == "" || label == "" {
		h.sessions.PushFlash(r.Context(), middleware.SessionJTIFromContext(r.Context()), session.Flash{Type: "error", Message: "Código y nombre son obligatorios"})
		http.Redirect(w, r, redirectURL, http.StatusSeeOther)
		return
	}
	var weight *int
	if weightStr != "" {
		val, err := strconv.Atoi(weightStr)
		if err != nil {
			h.sessions.PushFlash(r.Context(), middleware.SessionJTIFromContext(r.Context()), session.Flash{Type: "error", Message: "Peso inválido"})
			http.Redirect(w, r, redirectURL, http.StatusSeeOther)
			return
		}
		weight = &val
	}
	if meta.RequiresWeight && weight == nil {
		h.sessions.PushFlash(r.Context(), middleware.SessionJTIFromContext(r.Context()), session.Flash{Type: "error", Message: "Este catálogo requiere peso"})
		http.Redirect(w, r, redirectURL, http.StatusSeeOther)
		return
	}
	ctx, cancel := context.WithTimeout(r.Context(), 5*time.Second)
	defer cancel()
	item, err := h.repo.CreateCatalogItem(ctx, slug, code, label, weight)
	if err != nil {
		var pgErr *pgconn.PgError
		if errors.As(err, &pgErr) {
			switch pgErr.Code {
			case "23505":
				h.sessions.PushFlash(r.Context(), middleware.SessionJTIFromContext(r.Context()), session.Flash{Type: "error", Message: "El código ya existe"})
			case "23503":
				h.sessions.PushFlash(r.Context(), middleware.SessionJTIFromContext(r.Context()), session.Flash{Type: "error", Message: "Valor relacionado inválido"})
			default:
				h.sessions.PushFlash(r.Context(), middleware.SessionJTIFromContext(r.Context()), session.Flash{Type: "error", Message: "No se pudo crear el elemento"})
			}
		} else {
			h.sessions.PushFlash(r.Context(), middleware.SessionJTIFromContext(r.Context()), session.Flash{Type: "error", Message: "No se pudo crear el elemento"})
		}
		http.Redirect(w, r, redirectURL, http.StatusSeeOther)
		return
	}
	h.writeAudit(ctx, r, "CATALOG_CREATE", "catalog_item", &item.ID, map[string]any{"catalog": slug})
	h.sessions.PushFlash(r.Context(), middleware.SessionJTIFromContext(r.Context()), session.Flash{Type: "success", Message: "Elemento creado"})
	http.Redirect(w, r, redirectURL, http.StatusSeeOther)
}

func (h *Handlers) CatalogsUpdate(w http.ResponseWriter, r *http.Request) {
	slug := chi.URLParam(r, "catalog")
	if _, ok := allowedCatalogs[slug]; !ok {
		http.NotFound(w, r)
		return
	}
	id := chi.URLParam(r, "id")
	if err := r.ParseForm(); err != nil {
		http.Error(w, "formulario inválido", http.StatusBadRequest)
		return
	}
	redirectURL := "/superadmin/catalogs/" + slug
	code := strings.TrimSpace(r.FormValue("code"))
	label := strings.TrimSpace(r.FormValue("label"))
	weightStr := strings.TrimSpace(r.FormValue("weight"))

	var codePtr *string
	if code != "" {
		codePtr = &code
	}
	var labelPtr *string
	if label != "" {
		labelPtr = &label
	}
	var weightPtr *int
	if weightStr != "" {
		val, err := strconv.Atoi(weightStr)
		if err != nil {
			h.sessions.PushFlash(r.Context(), middleware.SessionJTIFromContext(r.Context()), session.Flash{Type: "error", Message: "Peso inválido"})
			http.Redirect(w, r, redirectURL, http.StatusSeeOther)
			return
		}
		weightPtr = &val
	}

	ctx, cancel := context.WithTimeout(r.Context(), 5*time.Second)
	defer cancel()
	item, err := h.repo.UpdateCatalogItem(ctx, slug, id, codePtr, labelPtr, weightPtr)
	if err != nil {
		var pgErr *pgconn.PgError
		if errors.As(err, &pgErr) && pgErr.Code == "23505" {
			h.sessions.PushFlash(r.Context(), middleware.SessionJTIFromContext(r.Context()), session.Flash{Type: "error", Message: "El código ya existe"})
		} else if errors.Is(err, pgx.ErrNoRows) {
			h.sessions.PushFlash(r.Context(), middleware.SessionJTIFromContext(r.Context()), session.Flash{Type: "error", Message: "Elemento no encontrado"})
		} else {
			h.sessions.PushFlash(r.Context(), middleware.SessionJTIFromContext(r.Context()), session.Flash{Type: "error", Message: "No se pudo actualizar"})
		}
		http.Redirect(w, r, redirectURL, http.StatusSeeOther)
		return
	}
	h.writeAudit(ctx, r, "CATALOG_UPDATE", "catalog_item", &item.ID, map[string]any{"catalog": slug})
	h.sessions.PushFlash(r.Context(), middleware.SessionJTIFromContext(r.Context()), session.Flash{Type: "success", Message: "Elemento actualizado"})
	http.Redirect(w, r, redirectURL, http.StatusSeeOther)
}

func (h *Handlers) CatalogsDelete(w http.ResponseWriter, r *http.Request) {
	slug := chi.URLParam(r, "catalog")
	if _, ok := allowedCatalogs[slug]; !ok {
		http.NotFound(w, r)
		return
	}
	id := chi.URLParam(r, "id")
	ctx, cancel := context.WithTimeout(r.Context(), 5*time.Second)
	defer cancel()
	if err := h.repo.DeleteCatalogItem(ctx, slug, id); err != nil {
		status := http.StatusInternalServerError
		msg := "No se pudo eliminar"
		if errors.Is(err, pgx.ErrNoRows) {
			status = http.StatusNotFound
			msg = "Elemento no encontrado"
		}
		http.Error(w, msg, status)
		return
	}
	h.writeAudit(ctx, r, "CATALOG_DELETE", "catalog_item", &id, map[string]any{"catalog": slug})
	h.sessions.PushFlash(r.Context(), middleware.SessionJTIFromContext(r.Context()), session.Flash{Type: "success", Message: "Elemento eliminado"})
	http.Redirect(w, r, "/superadmin/catalogs/"+slug, http.StatusSeeOther)
}

func (h *Handlers) ContentBlockTypesIndex(w http.ResponseWriter, r *http.Request) {
	ctx, cancel := context.WithTimeout(r.Context(), 5*time.Second)
	defer cancel()

	items, err := h.repo.ListContentBlockTypes(ctx, 200, 0)
	if err != nil {
		http.Error(w, "No se pudieron cargar los tipos de bloque", http.StatusInternalServerError)
		return
	}

	data := contentBlockTypesViewData{Items: items}
	crumbs := []ui.Breadcrumb{{Label: "Panel", URL: "/superadmin/dashboard"}, {Label: "Tipos de bloque"}}
	h.render(w, r, "superadmin/content_blocks.html", "Tipos de bloque", data, crumbs)
}

func (h *Handlers) ContentBlockTypesCreate(w http.ResponseWriter, r *http.Request) {
	if err := r.ParseForm(); err != nil {
		http.Error(w, "formulario inválido", http.StatusBadRequest)
		return
	}
	code := strings.TrimSpace(r.FormValue("code"))
	label := strings.TrimSpace(r.FormValue("label"))
	descriptionRaw := strings.TrimSpace(r.FormValue("description"))
	redirectURL := "/superadmin/content-block-types"

	if code == "" || label == "" {
		h.sessions.PushFlash(r.Context(), middleware.SessionJTIFromContext(r.Context()), session.Flash{Type: "error", Message: "Código y nombre son obligatorios"})
		http.Redirect(w, r, redirectURL, http.StatusSeeOther)
		return
	}

	var description *string
	if descriptionRaw != "" {
		descCopy := descriptionRaw
		description = &descCopy
	}

	ctx, cancel := context.WithTimeout(r.Context(), 5*time.Second)
	defer cancel()
	item, err := h.repo.CreateContentBlockType(ctx, code, label, description)
	if err != nil {
		var pgErr *pgconn.PgError
		if errors.As(err, &pgErr) {
			switch pgErr.Code {
			case "23505":
				h.sessions.PushFlash(r.Context(), middleware.SessionJTIFromContext(r.Context()), session.Flash{Type: "error", Message: "El código ya existe"})
			case "23514":
				h.sessions.PushFlash(r.Context(), middleware.SessionJTIFromContext(r.Context()), session.Flash{Type: "error", Message: pgErr.Message})
			default:
				h.sessions.PushFlash(r.Context(), middleware.SessionJTIFromContext(r.Context()), session.Flash{Type: "error", Message: "No se pudo crear el tipo de bloque"})
			}
		} else {
			h.sessions.PushFlash(r.Context(), middleware.SessionJTIFromContext(r.Context()), session.Flash{Type: "error", Message: "No se pudo crear el tipo de bloque"})
		}
		http.Redirect(w, r, redirectURL, http.StatusSeeOther)
		return
	}

	h.writeAudit(ctx, r, "CONTENT_BLOCK_TYPE_CREATE", "content_block_type", &item.ID, nil)
	h.sessions.PushFlash(r.Context(), middleware.SessionJTIFromContext(r.Context()), session.Flash{Type: "success", Message: "Tipo de bloque creado"})
	http.Redirect(w, r, redirectURL, http.StatusSeeOther)
}

func (h *Handlers) ContentBlockTypesUpdate(w http.ResponseWriter, r *http.Request) {
	id := chi.URLParam(r, "id")
	if err := r.ParseForm(); err != nil {
		http.Error(w, "formulario inválido", http.StatusBadRequest)
		return
	}
	redirectURL := "/superadmin/content-block-types"
	code := strings.TrimSpace(r.FormValue("code"))
	label := strings.TrimSpace(r.FormValue("label"))
	descriptionVal := strings.TrimSpace(r.FormValue("description"))

	if code == "" || label == "" {
		h.sessions.PushFlash(r.Context(), middleware.SessionJTIFromContext(r.Context()), session.Flash{Type: "error", Message: "Código y nombre son obligatorios"})
		http.Redirect(w, r, redirectURL, http.StatusSeeOther)
		return
	}

	codeCopy := code
	labelCopy := label
	descCopy := descriptionVal
	descPtr := &descCopy

	ctx, cancel := context.WithTimeout(r.Context(), 5*time.Second)
	defer cancel()
	item, err := h.repo.UpdateContentBlockType(ctx, id, &codeCopy, &labelCopy, descPtr)
	if err != nil {
		var pgErr *pgconn.PgError
		if errors.As(err, &pgErr) && pgErr.Code == "23505" {
			h.sessions.PushFlash(r.Context(), middleware.SessionJTIFromContext(r.Context()), session.Flash{Type: "error", Message: "El código ya existe"})
		} else if errors.Is(err, pgx.ErrNoRows) {
			h.sessions.PushFlash(r.Context(), middleware.SessionJTIFromContext(r.Context()), session.Flash{Type: "error", Message: "Tipo de bloque no encontrado"})
		} else {
			h.sessions.PushFlash(r.Context(), middleware.SessionJTIFromContext(r.Context()), session.Flash{Type: "error", Message: "No se pudo actualizar el tipo de bloque"})
		}
		http.Redirect(w, r, redirectURL, http.StatusSeeOther)
		return
	}

	h.writeAudit(ctx, r, "CONTENT_BLOCK_TYPE_UPDATE", "content_block_type", &item.ID, nil)
	h.sessions.PushFlash(r.Context(), middleware.SessionJTIFromContext(r.Context()), session.Flash{Type: "success", Message: "Tipo de bloque actualizado"})
	http.Redirect(w, r, redirectURL, http.StatusSeeOther)
}

func (h *Handlers) ContentBlockTypesDelete(w http.ResponseWriter, r *http.Request) {
	id := chi.URLParam(r, "id")
	ctx, cancel := context.WithTimeout(r.Context(), 5*time.Second)
	defer cancel()
	if err := h.repo.DeleteContentBlockType(ctx, id); err != nil {
		status := http.StatusInternalServerError
		msg := "No se pudo eliminar"
		if errors.Is(err, pgx.ErrNoRows) {
			status = http.StatusNotFound
			msg = "Tipo de bloque no encontrado"
		}
		http.Error(w, msg, status)
		return
	}

	h.writeAudit(ctx, r, "CONTENT_BLOCK_TYPE_DELETE", "content_block_type", &id, nil)
	h.sessions.PushFlash(r.Context(), middleware.SessionJTIFromContext(r.Context()), session.Flash{Type: "success", Message: "Tipo de bloque eliminado"})
	http.Redirect(w, r, "/superadmin/content-block-types", http.StatusSeeOther)
}

// Patients

func (h *Handlers) PatientsIndex(w http.ResponseWriter, r *http.Request) {
	ctx, cancel := context.WithTimeout(r.Context(), 5*time.Second)
	defer cancel()

	patients, err := h.repo.ListPatients(ctx, 200, 0)
	if err != nil {
		http.Error(w, "No se pudieron cargar los pacientes", http.StatusInternalServerError)
		return
	}
	orgs, err := h.repo.ListOrganizations(ctx, 200, 0)
	if err != nil {
		http.Error(w, "No se pudieron cargar las organizaciones", http.StatusInternalServerError)
		return
	}
	sexes, err := h.repo.ListCatalog(ctx, "sexes", 200, 0)
	if err != nil {
		http.Error(w, "No se pudieron cargar los catálogos", http.StatusInternalServerError)
		return
	}

	data := patientsViewData{Items: patients, Organizations: orgs, Sexes: sexes}
	crumbs := []ui.Breadcrumb{{Label: "Panel", URL: "/superadmin/dashboard"}, {Label: "Pacientes"}}
	h.render(w, r, "superadmin/patients.html", "Pacientes", data, crumbs)
}

func (h *Handlers) PatientsCreate(w http.ResponseWriter, r *http.Request) {
	if err := r.ParseForm(); err != nil {
		http.Error(w, "formulario inválido", http.StatusBadRequest)
		return
	}
	name := strings.TrimSpace(r.FormValue("name"))
	if name == "" {
		h.sessions.PushFlash(r.Context(), middleware.SessionJTIFromContext(r.Context()), session.Flash{Type: "error", Message: "Nombre es obligatorio"})
		http.Redirect(w, r, "/superadmin/patients", http.StatusSeeOther)
		return
	}
	orgIDRaw := strings.TrimSpace(r.FormValue("org_id"))
	var orgID *string
	if orgIDRaw != "" {
		orgID = &orgIDRaw
	}
	birthRaw := strings.TrimSpace(r.FormValue("birthdate"))
	var birth *time.Time
	if birthRaw != "" {
		parsed, err := time.Parse("2006-01-02", birthRaw)
		if err != nil {
			h.sessions.PushFlash(r.Context(), middleware.SessionJTIFromContext(r.Context()), session.Flash{Type: "error", Message: "Fecha de nacimiento inválida"})
			http.Redirect(w, r, "/superadmin/patients", http.StatusSeeOther)
			return
		}
		birth = &parsed
	}
	sexRaw := strings.TrimSpace(r.FormValue("sex_code"))
	var sexCode *string
	if sexRaw != "" {
		lower := strings.ToLower(sexRaw)
		sexCode = &lower
	}
	riskRaw := strings.TrimSpace(r.FormValue("risk_level"))
	var risk *string
	if riskRaw != "" {
		risk = &riskRaw
	}

	input := models.PatientInput{OrgID: orgID, Name: name, Birthdate: birth, SexCode: sexCode, RiskLevel: risk}
	ctx, cancel := context.WithTimeout(r.Context(), 5*time.Second)
	defer cancel()
	patient, err := h.repo.CreatePatient(ctx, input)
	if err != nil {
		h.sessions.PushFlash(r.Context(), middleware.SessionJTIFromContext(r.Context()), session.Flash{Type: "error", Message: "No se pudo crear el paciente"})
		http.Redirect(w, r, "/superadmin/patients", http.StatusSeeOther)
		return
	}
	h.writeAudit(ctx, r, "PATIENT_CREATE", "patient", &patient.ID, nil)
	h.sessions.PushFlash(r.Context(), middleware.SessionJTIFromContext(r.Context()), session.Flash{Type: "success", Message: "Paciente creado"})
	http.Redirect(w, r, "/superadmin/patients", http.StatusSeeOther)
}

func (h *Handlers) PatientsUpdate(w http.ResponseWriter, r *http.Request) {
	id := chi.URLParam(r, "id")
	if err := r.ParseForm(); err != nil {
		http.Error(w, "formulario inválido", http.StatusBadRequest)
		return
	}
	name := strings.TrimSpace(r.FormValue("name"))
	if name == "" {
		h.sessions.PushFlash(r.Context(), middleware.SessionJTIFromContext(r.Context()), session.Flash{Type: "error", Message: "Nombre es obligatorio"})
		http.Redirect(w, r, "/superadmin/patients", http.StatusSeeOther)
		return
	}
	orgIDRaw := strings.TrimSpace(r.FormValue("org_id"))
	var orgID *string
	if orgIDRaw != "" {
		orgID = &orgIDRaw
	}
	birthRaw := strings.TrimSpace(r.FormValue("birthdate"))
	var birth *time.Time
	if birthRaw != "" {
		parsed, err := time.Parse("2006-01-02", birthRaw)
		if err != nil {
			h.sessions.PushFlash(r.Context(), middleware.SessionJTIFromContext(r.Context()), session.Flash{Type: "error", Message: "Fecha de nacimiento inválida"})
			http.Redirect(w, r, "/superadmin/patients", http.StatusSeeOther)
			return
		}
		birth = &parsed
	}
	sexRaw := strings.TrimSpace(r.FormValue("sex_code"))
	var sexCode *string
	if sexRaw != "" {
		lower := strings.ToLower(sexRaw)
		sexCode = &lower
	}
	riskRaw := strings.TrimSpace(r.FormValue("risk_level"))
	var risk *string
	if riskRaw != "" {
		risk = &riskRaw
	}
	input := models.PatientInput{OrgID: orgID, Name: name, Birthdate: birth, SexCode: sexCode, RiskLevel: risk}
	ctx, cancel := context.WithTimeout(r.Context(), 5*time.Second)
	defer cancel()
	patient, err := h.repo.UpdatePatient(ctx, id, input)
	if err != nil {
		h.sessions.PushFlash(r.Context(), middleware.SessionJTIFromContext(r.Context()), session.Flash{Type: "error", Message: "No se pudo actualizar el paciente"})
		http.Redirect(w, r, "/superadmin/patients", http.StatusSeeOther)
		return
	}
	h.writeAudit(ctx, r, "PATIENT_UPDATE", "patient", &patient.ID, nil)
	h.sessions.PushFlash(r.Context(), middleware.SessionJTIFromContext(r.Context()), session.Flash{Type: "success", Message: "Paciente actualizado"})
	http.Redirect(w, r, "/superadmin/patients", http.StatusSeeOther)
}

func (h *Handlers) PatientsDelete(w http.ResponseWriter, r *http.Request) {
	id := chi.URLParam(r, "id")
	ctx, cancel := context.WithTimeout(r.Context(), 5*time.Second)
	defer cancel()
	if err := h.repo.DeletePatient(ctx, id); err != nil {
		http.Error(w, "No se pudo eliminar", http.StatusInternalServerError)
		return
	}
	h.writeAudit(ctx, r, "PATIENT_DELETE", "patient", &id, nil)
	h.sessions.PushFlash(r.Context(), middleware.SessionJTIFromContext(r.Context()), session.Flash{Type: "success", Message: "Paciente eliminado"})
	http.Redirect(w, r, "/superadmin/patients", http.StatusSeeOther)
}

// Devices

func (h *Handlers) DevicesIndex(w http.ResponseWriter, r *http.Request) {
	ctx, cancel := context.WithTimeout(r.Context(), 5*time.Second)
	defer cancel()

	devices, err := h.repo.ListDevices(ctx, 200, 0)
	if err != nil {
		http.Error(w, "No se pudieron cargar los dispositivos", http.StatusInternalServerError)
		return
	}
	orgs, err := h.repo.ListOrganizations(ctx, 200, 0)
	if err != nil {
		http.Error(w, "No se pudieron cargar las organizaciones", http.StatusInternalServerError)
		return
	}
	deviceTypes, err := h.repo.ListDeviceTypes(ctx)
	if err != nil {
		http.Error(w, "No se pudieron cargar los tipos de dispositivo", http.StatusInternalServerError)
		return
	}
	patients, err := h.repo.ListPatients(ctx, 200, 0)
	if err != nil {
		http.Error(w, "No se pudieron cargar los pacientes", http.StatusInternalServerError)
		return
	}
	data := devicesViewData{Items: devices, Organizations: orgs, DeviceTypes: deviceTypes, Patients: patients}
	crumbs := []ui.Breadcrumb{{Label: "Panel", URL: "/superadmin/dashboard"}, {Label: "Dispositivos"}}
	h.render(w, r, "superadmin/devices.html", "Dispositivos", data, crumbs)
}

func (h *Handlers) DevicesCreate(w http.ResponseWriter, r *http.Request) {
	if err := r.ParseForm(); err != nil {
		http.Error(w, "formulario inválido", http.StatusBadRequest)
		return
	}
	serial := strings.TrimSpace(r.FormValue("serial"))
	if serial == "" {
		h.sessions.PushFlash(r.Context(), middleware.SessionJTIFromContext(r.Context()), session.Flash{Type: "error", Message: "Serie obligatoria"})
		http.Redirect(w, r, "/superadmin/devices", http.StatusSeeOther)
		return
	}
	orgIDRaw := strings.TrimSpace(r.FormValue("org_id"))
	var orgID *string
	if orgIDRaw != "" {
		orgID = &orgIDRaw
	}
	brandRaw := strings.TrimSpace(r.FormValue("brand"))
	var brand *string
	if brandRaw != "" {
		brand = &brandRaw
	}
	modelRaw := strings.TrimSpace(r.FormValue("model"))
	var model *string
	if modelRaw != "" {
		model = &modelRaw
	}
	typeCode := strings.TrimSpace(r.FormValue("device_type"))
	if typeCode == "" {
		h.sessions.PushFlash(r.Context(), middleware.SessionJTIFromContext(r.Context()), session.Flash{Type: "error", Message: "Tipo de dispositivo requerido"})
		http.Redirect(w, r, "/superadmin/devices", http.StatusSeeOther)
		return
	}
	ownerRaw := strings.TrimSpace(r.FormValue("owner_patient_id"))
	var owner *string
	if ownerRaw != "" {
		owner = &ownerRaw
	}
	activeVal := true
	if r.FormValue("active") == "" {
		activeVal = false
	}
	input := models.DeviceInput{OrgID: orgID, Serial: serial, Brand: brand, Model: model, DeviceTypeCode: typeCode, OwnerPatientID: owner, Active: &activeVal}
	ctx, cancel := context.WithTimeout(r.Context(), 5*time.Second)
	defer cancel()
	device, err := h.repo.CreateDevice(ctx, input)
	if err != nil {
		h.sessions.PushFlash(r.Context(), middleware.SessionJTIFromContext(r.Context()), session.Flash{Type: "error", Message: "No se pudo crear el dispositivo"})
		http.Redirect(w, r, "/superadmin/devices", http.StatusSeeOther)
		return
	}
	h.writeAudit(ctx, r, "DEVICE_CREATE", "device", &device.ID, nil)
	h.sessions.PushFlash(r.Context(), middleware.SessionJTIFromContext(r.Context()), session.Flash{Type: "success", Message: "Dispositivo creado"})
	http.Redirect(w, r, "/superadmin/devices", http.StatusSeeOther)
}

func (h *Handlers) DevicesUpdate(w http.ResponseWriter, r *http.Request) {
	id := chi.URLParam(r, "id")
	if err := r.ParseForm(); err != nil {
		http.Error(w, "formulario inválido", http.StatusBadRequest)
		return
	}
	serial := strings.TrimSpace(r.FormValue("serial"))
	if serial == "" {
		h.sessions.PushFlash(r.Context(), middleware.SessionJTIFromContext(r.Context()), session.Flash{Type: "error", Message: "Serie obligatoria"})
		http.Redirect(w, r, "/superadmin/devices", http.StatusSeeOther)
		return
	}
	orgIDRaw := strings.TrimSpace(r.FormValue("org_id"))
	var orgID *string
	if orgIDRaw != "" {
		orgID = &orgIDRaw
	}
	brandRaw := strings.TrimSpace(r.FormValue("brand"))
	var brand *string
	if brandRaw != "" {
		brand = &brandRaw
	}
	modelRaw := strings.TrimSpace(r.FormValue("model"))
	var model *string
	if modelRaw != "" {
		model = &modelRaw
	}
	typeCode := strings.TrimSpace(r.FormValue("device_type"))
	if typeCode == "" {
		h.sessions.PushFlash(r.Context(), middleware.SessionJTIFromContext(r.Context()), session.Flash{Type: "error", Message: "Tipo de dispositivo requerido"})
		http.Redirect(w, r, "/superadmin/devices", http.StatusSeeOther)
		return
	}
	ownerRaw := strings.TrimSpace(r.FormValue("owner_patient_id"))
	var owner *string
	if ownerRaw != "" {
		owner = &ownerRaw
	}
	activeVal := false
	if r.FormValue("active") != "" {
		activeVal = true
	}
	input := models.DeviceInput{OrgID: orgID, Serial: serial, Brand: brand, Model: model, DeviceTypeCode: typeCode, OwnerPatientID: owner, Active: &activeVal}
	ctx, cancel := context.WithTimeout(r.Context(), 5*time.Second)
	defer cancel()
	device, err := h.repo.UpdateDevice(ctx, id, input)
	if err != nil {
		h.sessions.PushFlash(r.Context(), middleware.SessionJTIFromContext(r.Context()), session.Flash{Type: "error", Message: "No se pudo actualizar el dispositivo"})
		http.Redirect(w, r, "/superadmin/devices", http.StatusSeeOther)
		return
	}
	h.writeAudit(ctx, r, "DEVICE_UPDATE", "device", &device.ID, nil)
	h.sessions.PushFlash(r.Context(), middleware.SessionJTIFromContext(r.Context()), session.Flash{Type: "success", Message: "Dispositivo actualizado"})
	http.Redirect(w, r, "/superadmin/devices", http.StatusSeeOther)
}

func (h *Handlers) DevicesDelete(w http.ResponseWriter, r *http.Request) {
	id := chi.URLParam(r, "id")
	ctx, cancel := context.WithTimeout(r.Context(), 5*time.Second)
	defer cancel()
	if err := h.repo.DeleteDevice(ctx, id); err != nil {
		http.Error(w, "No se pudo eliminar", http.StatusInternalServerError)
		return
	}
	h.writeAudit(ctx, r, "DEVICE_DELETE", "device", &id, nil)
	h.sessions.PushFlash(r.Context(), middleware.SessionJTIFromContext(r.Context()), session.Flash{Type: "success", Message: "Dispositivo eliminado"})
	http.Redirect(w, r, "/superadmin/devices", http.StatusSeeOther)
}

// Push devices

func (h *Handlers) PushDevicesIndex(w http.ResponseWriter, r *http.Request) {
	ctx, cancel := context.WithTimeout(r.Context(), 5*time.Second)
	defer cancel()

	query := r.URL.Query()
	filterUser := strings.TrimSpace(query.Get("user_id"))
	var userFilter *string
	if filterUser != "" {
		userFilter = &filterUser
	}
	filterPlatform := strings.TrimSpace(query.Get("platform"))
	var platformFilter *string
	if filterPlatform != "" {
		platformFilter = &filterPlatform
	}

	devices, err := h.repo.ListPushDevices(ctx, userFilter, platformFilter, 200, 0)
	if err != nil {
		http.Error(w, "No se pudieron cargar los dispositivos push", http.StatusInternalServerError)
		return
	}
	users, err := h.repo.SearchUsers(ctx, "", 200, 0)
	if err != nil {
		http.Error(w, "No se pudieron cargar los usuarios", http.StatusInternalServerError)
		return
	}
	platforms, err := h.repo.ListCatalog(ctx, "platforms", 200, 0)
	if err != nil {
		http.Error(w, "No se pudieron cargar las plataformas", http.StatusInternalServerError)
		return
	}

	data := pushDevicesViewData{Items: devices, Users: users, Platforms: platforms, FilterUserID: filterUser, FilterPlatform: filterPlatform}
	crumbs := []ui.Breadcrumb{{Label: "Panel", URL: "/superadmin/dashboard"}, {Label: "Dispositivos push"}}
	h.render(w, r, "superadmin/push_devices.html", "Dispositivos push", data, crumbs)
}

func (h *Handlers) PushDevicesCreate(w http.ResponseWriter, r *http.Request) {
	if err := r.ParseForm(); err != nil {
		http.Error(w, "formulario inválido", http.StatusBadRequest)
		return
	}
	userID := strings.TrimSpace(r.FormValue("user_id"))
	if userID == "" {
		h.sessions.PushFlash(r.Context(), middleware.SessionJTIFromContext(r.Context()), session.Flash{Type: "error", Message: "Usuario requerido"})
		http.Redirect(w, r, "/superadmin/push-devices", http.StatusSeeOther)
		return
	}
	platformCode := strings.TrimSpace(r.FormValue("platform_code"))
	if platformCode == "" {
		h.sessions.PushFlash(r.Context(), middleware.SessionJTIFromContext(r.Context()), session.Flash{Type: "error", Message: "Plataforma requerida"})
		http.Redirect(w, r, "/superadmin/push-devices", http.StatusSeeOther)
		return
	}
	token := strings.TrimSpace(r.FormValue("push_token"))
	if token == "" {
		h.sessions.PushFlash(r.Context(), middleware.SessionJTIFromContext(r.Context()), session.Flash{Type: "error", Message: "Token requerido"})
		http.Redirect(w, r, "/superadmin/push-devices", http.StatusSeeOther)
		return
	}
	activeVal := true
	if r.FormValue("active") == "" {
		activeVal = false
	}
	input := models.PushDeviceInput{UserID: userID, PlatformCode: platformCode, PushToken: token, Active: &activeVal}
	ctx, cancel := context.WithTimeout(r.Context(), 5*time.Second)
	defer cancel()
	device, err := h.repo.CreatePushDevice(ctx, input)
	if err != nil {
		switch {
		case errors.Is(err, errInvalidPlatform):
			h.sessions.PushFlash(r.Context(), middleware.SessionJTIFromContext(r.Context()), session.Flash{Type: "error", Message: "Plataforma inválida"})
		default:
			h.sessions.PushFlash(r.Context(), middleware.SessionJTIFromContext(r.Context()), session.Flash{Type: "error", Message: "No se pudo registrar el dispositivo"})
		}
		http.Redirect(w, r, "/superadmin/push-devices", http.StatusSeeOther)
		return
	}
	h.writeAudit(ctx, r, "PUSH_DEVICE_CREATE", "push_device", &device.ID, map[string]any{"user_id": device.UserID, "platform": device.PlatformCode})
	h.sessions.PushFlash(r.Context(), middleware.SessionJTIFromContext(r.Context()), session.Flash{Type: "success", Message: "Dispositivo push registrado"})
	http.Redirect(w, r, "/superadmin/push-devices", http.StatusSeeOther)
}

func (h *Handlers) PushDevicesUpdate(w http.ResponseWriter, r *http.Request) {
	id := chi.URLParam(r, "id")
	if err := r.ParseForm(); err != nil {
		http.Error(w, "formulario inválido", http.StatusBadRequest)
		return
	}
	userID := strings.TrimSpace(r.FormValue("user_id"))
	if userID == "" {
		h.sessions.PushFlash(r.Context(), middleware.SessionJTIFromContext(r.Context()), session.Flash{Type: "error", Message: "Usuario requerido"})
		http.Redirect(w, r, "/superadmin/push-devices", http.StatusSeeOther)
		return
	}
	platformCode := strings.TrimSpace(r.FormValue("platform_code"))
	if platformCode == "" {
		h.sessions.PushFlash(r.Context(), middleware.SessionJTIFromContext(r.Context()), session.Flash{Type: "error", Message: "Plataforma requerida"})
		http.Redirect(w, r, "/superadmin/push-devices", http.StatusSeeOther)
		return
	}
	token := strings.TrimSpace(r.FormValue("push_token"))
	if token == "" {
		h.sessions.PushFlash(r.Context(), middleware.SessionJTIFromContext(r.Context()), session.Flash{Type: "error", Message: "Token requerido"})
		http.Redirect(w, r, "/superadmin/push-devices", http.StatusSeeOther)
		return
	}
	activeVal := false
	if r.FormValue("active") != "" {
		activeVal = true
	}
	input := models.PushDeviceInput{UserID: userID, PlatformCode: platformCode, PushToken: token, Active: &activeVal}
	ctx, cancel := context.WithTimeout(r.Context(), 5*time.Second)
	defer cancel()
	device, err := h.repo.UpdatePushDevice(ctx, id, input)
	if err != nil {
		switch {
		case errors.Is(err, errInvalidPlatform):
			h.sessions.PushFlash(r.Context(), middleware.SessionJTIFromContext(r.Context()), session.Flash{Type: "error", Message: "Plataforma inválida"})
		case errors.Is(err, pgx.ErrNoRows):
			h.sessions.PushFlash(r.Context(), middleware.SessionJTIFromContext(r.Context()), session.Flash{Type: "error", Message: "Dispositivo no encontrado"})
		default:
			h.sessions.PushFlash(r.Context(), middleware.SessionJTIFromContext(r.Context()), session.Flash{Type: "error", Message: "No se pudo actualizar el dispositivo"})
		}
		http.Redirect(w, r, "/superadmin/push-devices", http.StatusSeeOther)
		return
	}
	h.writeAudit(ctx, r, "PUSH_DEVICE_UPDATE", "push_device", &device.ID, map[string]any{"user_id": device.UserID, "platform": device.PlatformCode})
	h.sessions.PushFlash(r.Context(), middleware.SessionJTIFromContext(r.Context()), session.Flash{Type: "success", Message: "Dispositivo actualizado"})
	http.Redirect(w, r, "/superadmin/push-devices", http.StatusSeeOther)
}

func (h *Handlers) PushDevicesDelete(w http.ResponseWriter, r *http.Request) {
	id := chi.URLParam(r, "id")
	ctx, cancel := context.WithTimeout(r.Context(), 5*time.Second)
	defer cancel()
	if err := h.repo.DeletePushDevice(ctx, id); err != nil {
		if errors.Is(err, pgx.ErrNoRows) {
			h.sessions.PushFlash(r.Context(), middleware.SessionJTIFromContext(r.Context()), session.Flash{Type: "error", Message: "Dispositivo no encontrado"})
		} else {
			h.sessions.PushFlash(r.Context(), middleware.SessionJTIFromContext(r.Context()), session.Flash{Type: "error", Message: "No se pudo eliminar"})
		}
		http.Redirect(w, r, "/superadmin/push-devices", http.StatusSeeOther)
		return
	}
	h.writeAudit(ctx, r, "PUSH_DEVICE_DELETE", "push_device", &id, nil)
	h.sessions.PushFlash(r.Context(), middleware.SessionJTIFromContext(r.Context()), session.Flash{Type: "success", Message: "Dispositivo eliminado"})
	http.Redirect(w, r, "/superadmin/push-devices", http.StatusSeeOther)
}

// Signal streams

func (h *Handlers) SignalStreamsIndex(w http.ResponseWriter, r *http.Request) {
	ctx, cancel := context.WithTimeout(r.Context(), 5*time.Second)
	defer cancel()

	streams, err := h.repo.ListSignalStreams(ctx, 200, 0)
	if err != nil {
		http.Error(w, "No se pudieron cargar los streams", http.StatusInternalServerError)
		return
	}
	patients, err := h.repo.ListPatients(ctx, 200, 0)
	if err != nil {
		http.Error(w, "No se pudieron cargar los pacientes", http.StatusInternalServerError)
		return
	}
	devices, err := h.repo.ListDevices(ctx, 200, 0)
	if err != nil {
		http.Error(w, "No se pudieron cargar los dispositivos", http.StatusInternalServerError)
		return
	}
	signalTypes, err := h.repo.ListCatalog(ctx, "signal_types", 200, 0)
	if err != nil {
		http.Error(w, "No se pudieron cargar los tipos de señal", http.StatusInternalServerError)
		return
	}
	data := signalStreamsViewData{Items: streams, Patients: patients, Devices: devices, SignalTypes: signalTypes}
	crumbs := []ui.Breadcrumb{{Label: "Panel", URL: "/superadmin/dashboard"}, {Label: "Streams de señal"}}
	h.render(w, r, "superadmin/signal_streams.html", "Streams de señal", data, crumbs)
}

func (h *Handlers) SignalStreamsCreate(w http.ResponseWriter, r *http.Request) {
	if err := r.ParseForm(); err != nil {
		http.Error(w, "formulario inválido", http.StatusBadRequest)
		return
	}
	patientID := strings.TrimSpace(r.FormValue("patient_id"))
	deviceID := strings.TrimSpace(r.FormValue("device_id"))
	signalType := strings.TrimSpace(r.FormValue("signal_type"))
	startRaw := strings.TrimSpace(r.FormValue("started_at"))
	rateRaw := strings.TrimSpace(r.FormValue("sample_rate"))
	if patientID == "" || deviceID == "" || signalType == "" || startRaw == "" || rateRaw == "" {
		h.sessions.PushFlash(r.Context(), middleware.SessionJTIFromContext(r.Context()), session.Flash{Type: "error", Message: "Todos los campos obligatorios"})
		http.Redirect(w, r, "/superadmin/signal-streams", http.StatusSeeOther)
		return
	}
	rate, err := strconv.ParseFloat(rateRaw, 64)
	if err != nil || rate <= 0 {
		h.sessions.PushFlash(r.Context(), middleware.SessionJTIFromContext(r.Context()), session.Flash{Type: "error", Message: "Frecuencia inválida"})
		http.Redirect(w, r, "/superadmin/signal-streams", http.StatusSeeOther)
		return
	}
	startedAtPtr, err := parseDateTimeLocal(startRaw)
	if err != nil || startedAtPtr == nil {
		h.sessions.PushFlash(r.Context(), middleware.SessionJTIFromContext(r.Context()), session.Flash{Type: "error", Message: "Fecha de inicio inválida"})
		http.Redirect(w, r, "/superadmin/signal-streams", http.StatusSeeOther)
		return
	}
	endRaw := strings.TrimSpace(r.FormValue("ended_at"))
	var ended *time.Time
	if endRaw != "" {
		parsed, err := parseDateTimeLocal(endRaw)
		if err != nil {
			h.sessions.PushFlash(r.Context(), middleware.SessionJTIFromContext(r.Context()), session.Flash{Type: "error", Message: "Fecha de cierre inválida"})
			http.Redirect(w, r, "/superadmin/signal-streams", http.StatusSeeOther)
			return
		}
		ended = parsed
	}
	input := models.SignalStreamInput{PatientID: patientID, DeviceID: deviceID, SignalType: signalType, SampleRateHz: rate, StartedAt: *startedAtPtr, EndedAt: ended}
	ctx, cancel := context.WithTimeout(r.Context(), 5*time.Second)
	defer cancel()
	stream, err := h.repo.CreateSignalStream(ctx, input)
	if err != nil {
		h.sessions.PushFlash(r.Context(), middleware.SessionJTIFromContext(r.Context()), session.Flash{Type: "error", Message: "No se pudo crear el stream"})
		http.Redirect(w, r, "/superadmin/signal-streams", http.StatusSeeOther)
		return
	}
	h.writeAudit(ctx, r, "SIGNAL_STREAM_CREATE", "signal_stream", &stream.ID, nil)
	h.sessions.PushFlash(r.Context(), middleware.SessionJTIFromContext(r.Context()), session.Flash{Type: "success", Message: "Stream creado"})
	http.Redirect(w, r, "/superadmin/signal-streams", http.StatusSeeOther)
}

func (h *Handlers) SignalStreamsUpdate(w http.ResponseWriter, r *http.Request) {
	id := chi.URLParam(r, "id")
	if err := r.ParseForm(); err != nil {
		http.Error(w, "formulario inválido", http.StatusBadRequest)
		return
	}
	patientID := strings.TrimSpace(r.FormValue("patient_id"))
	deviceID := strings.TrimSpace(r.FormValue("device_id"))
	signalType := strings.TrimSpace(r.FormValue("signal_type"))
	startRaw := strings.TrimSpace(r.FormValue("started_at"))
	rateRaw := strings.TrimSpace(r.FormValue("sample_rate"))
	if patientID == "" || deviceID == "" || signalType == "" || startRaw == "" || rateRaw == "" {
		h.sessions.PushFlash(r.Context(), middleware.SessionJTIFromContext(r.Context()), session.Flash{Type: "error", Message: "Todos los campos obligatorios"})
		http.Redirect(w, r, "/superadmin/signal-streams", http.StatusSeeOther)
		return
	}
	rate, err := strconv.ParseFloat(rateRaw, 64)
	if err != nil || rate <= 0 {
		h.sessions.PushFlash(r.Context(), middleware.SessionJTIFromContext(r.Context()), session.Flash{Type: "error", Message: "Frecuencia inválida"})
		http.Redirect(w, r, "/superadmin/signal-streams", http.StatusSeeOther)
		return
	}
	startedAtPtr, err := parseDateTimeLocal(startRaw)
	if err != nil || startedAtPtr == nil {
		h.sessions.PushFlash(r.Context(), middleware.SessionJTIFromContext(r.Context()), session.Flash{Type: "error", Message: "Fecha de inicio inválida"})
		http.Redirect(w, r, "/superadmin/signal-streams", http.StatusSeeOther)
		return
	}
	endRaw := strings.TrimSpace(r.FormValue("ended_at"))
	var ended *time.Time
	if endRaw != "" {
		parsed, err := parseDateTimeLocal(endRaw)
		if err != nil {
			h.sessions.PushFlash(r.Context(), middleware.SessionJTIFromContext(r.Context()), session.Flash{Type: "error", Message: "Fecha de cierre inválida"})
			http.Redirect(w, r, "/superadmin/signal-streams", http.StatusSeeOther)
			return
		}
		ended = parsed
	}
	input := models.SignalStreamInput{PatientID: patientID, DeviceID: deviceID, SignalType: signalType, SampleRateHz: rate, StartedAt: *startedAtPtr, EndedAt: ended}
	ctx, cancel := context.WithTimeout(r.Context(), 5*time.Second)
	defer cancel()
	stream, err := h.repo.UpdateSignalStream(ctx, id, input)
	if err != nil {
		h.sessions.PushFlash(r.Context(), middleware.SessionJTIFromContext(r.Context()), session.Flash{Type: "error", Message: "No se pudo actualizar el stream"})
		http.Redirect(w, r, "/superadmin/signal-streams", http.StatusSeeOther)
		return
	}
	h.writeAudit(ctx, r, "SIGNAL_STREAM_UPDATE", "signal_stream", &stream.ID, nil)
	h.sessions.PushFlash(r.Context(), middleware.SessionJTIFromContext(r.Context()), session.Flash{Type: "success", Message: "Stream actualizado"})
	http.Redirect(w, r, "/superadmin/signal-streams", http.StatusSeeOther)
}

func (h *Handlers) SignalStreamsDelete(w http.ResponseWriter, r *http.Request) {
	id := chi.URLParam(r, "id")
	ctx, cancel := context.WithTimeout(r.Context(), 5*time.Second)
	defer cancel()
	if err := h.repo.DeleteSignalStream(ctx, id); err != nil {
		http.Error(w, "No se pudo eliminar", http.StatusInternalServerError)
		return
	}
	h.writeAudit(ctx, r, "SIGNAL_STREAM_DELETE", "signal_stream", &id, nil)
	h.sessions.PushFlash(r.Context(), middleware.SessionJTIFromContext(r.Context()), session.Flash{Type: "success", Message: "Stream eliminado"})
	http.Redirect(w, r, "/superadmin/signal-streams", http.StatusSeeOther)
}

// Models

func (h *Handlers) ModelsIndex(w http.ResponseWriter, r *http.Request) {
	ctx, cancel := context.WithTimeout(r.Context(), 5*time.Second)
	defer cancel()

	items, err := h.repo.ListModels(ctx, 200, 0)
	if err != nil {
		http.Error(w, "No se pudieron cargar los modelos", http.StatusInternalServerError)
		return
	}
	data := modelsViewData{Items: items}
	crumbs := []ui.Breadcrumb{{Label: "Panel", URL: "/superadmin/dashboard"}, {Label: "Modelos ML"}}
	h.render(w, r, "superadmin/models.html", "Modelos ML", data, crumbs)
}

func (h *Handlers) ModelsCreate(w http.ResponseWriter, r *http.Request) {
	if err := r.ParseForm(); err != nil {
		http.Error(w, "formulario inválido", http.StatusBadRequest)
		return
	}
	name := strings.TrimSpace(r.FormValue("name"))
	version := strings.TrimSpace(r.FormValue("version"))
	task := strings.TrimSpace(r.FormValue("task"))
	if name == "" || version == "" || task == "" {
		h.sessions.PushFlash(r.Context(), middleware.SessionJTIFromContext(r.Context()), session.Flash{Type: "error", Message: "Nombre, versión y tarea son obligatorios"})
		http.Redirect(w, r, "/superadmin/models", http.StatusSeeOther)
		return
	}
	trainingPtr := optionalString(r.FormValue("training_data_ref"))
	hyperPtr, err := optionalJSON(r.FormValue("hyperparams"))
	if err != nil {
		h.sessions.PushFlash(r.Context(), middleware.SessionJTIFromContext(r.Context()), session.Flash{Type: "error", Message: "Hyperparámetros deben ser JSON válido"})
		http.Redirect(w, r, "/superadmin/models", http.StatusSeeOther)
		return
	}
	input := models.MLModelInput{Name: name, Version: version, Task: task, TrainingDataRef: trainingPtr, Hyperparams: hyperPtr}
	ctx, cancel := context.WithTimeout(r.Context(), 5*time.Second)
	defer cancel()
	model, err := h.repo.CreateModel(ctx, input)
	if err != nil {
		h.sessions.PushFlash(r.Context(), middleware.SessionJTIFromContext(r.Context()), session.Flash{Type: "error", Message: "No se pudo crear el modelo"})
		http.Redirect(w, r, "/superadmin/models", http.StatusSeeOther)
		return
	}
	h.writeAudit(ctx, r, "MODEL_CREATE", "ml_model", &model.ID, nil)
	h.sessions.PushFlash(r.Context(), middleware.SessionJTIFromContext(r.Context()), session.Flash{Type: "success", Message: "Modelo creado"})
	http.Redirect(w, r, "/superadmin/models", http.StatusSeeOther)
}

func (h *Handlers) ModelsUpdate(w http.ResponseWriter, r *http.Request) {
	id := chi.URLParam(r, "id")
	if err := r.ParseForm(); err != nil {
		http.Error(w, "formulario inválido", http.StatusBadRequest)
		return
	}
	name := strings.TrimSpace(r.FormValue("name"))
	version := strings.TrimSpace(r.FormValue("version"))
	task := strings.TrimSpace(r.FormValue("task"))
	if name == "" || version == "" || task == "" {
		h.sessions.PushFlash(r.Context(), middleware.SessionJTIFromContext(r.Context()), session.Flash{Type: "error", Message: "Nombre, versión y tarea son obligatorios"})
		http.Redirect(w, r, "/superadmin/models", http.StatusSeeOther)
		return
	}
	trainingPtr := optionalString(r.FormValue("training_data_ref"))
	hyperPtr, err := optionalJSON(r.FormValue("hyperparams"))
	if err != nil {
		h.sessions.PushFlash(r.Context(), middleware.SessionJTIFromContext(r.Context()), session.Flash{Type: "error", Message: "Hyperparámetros deben ser JSON válido"})
		http.Redirect(w, r, "/superadmin/models", http.StatusSeeOther)
		return
	}
	input := models.MLModelInput{Name: name, Version: version, Task: task, TrainingDataRef: trainingPtr, Hyperparams: hyperPtr}
	ctx, cancel := context.WithTimeout(r.Context(), 5*time.Second)
	defer cancel()
	model, err := h.repo.UpdateModel(ctx, id, input)
	if err != nil {
		h.sessions.PushFlash(r.Context(), middleware.SessionJTIFromContext(r.Context()), session.Flash{Type: "error", Message: "No se pudo actualizar el modelo"})
		http.Redirect(w, r, "/superadmin/models", http.StatusSeeOther)
		return
	}
	h.writeAudit(ctx, r, "MODEL_UPDATE", "ml_model", &model.ID, nil)
	h.sessions.PushFlash(r.Context(), middleware.SessionJTIFromContext(r.Context()), session.Flash{Type: "success", Message: "Modelo actualizado"})
	http.Redirect(w, r, "/superadmin/models", http.StatusSeeOther)
}

func (h *Handlers) ModelsDelete(w http.ResponseWriter, r *http.Request) {
	id := chi.URLParam(r, "id")
	ctx, cancel := context.WithTimeout(r.Context(), 5*time.Second)
	defer cancel()
	if err := h.repo.DeleteModel(ctx, id); err != nil {
		http.Error(w, "No se pudo eliminar", http.StatusInternalServerError)
		return
	}
	h.writeAudit(ctx, r, "MODEL_DELETE", "ml_model", &id, nil)
	h.sessions.PushFlash(r.Context(), middleware.SessionJTIFromContext(r.Context()), session.Flash{Type: "success", Message: "Modelo eliminado"})
	http.Redirect(w, r, "/superadmin/models", http.StatusSeeOther)
}

// Event types

func (h *Handlers) EventTypesIndex(w http.ResponseWriter, r *http.Request) {
	ctx, cancel := context.WithTimeout(r.Context(), 5*time.Second)
	defer cancel()

	items, err := h.repo.ListEventTypes(ctx, 200, 0)
	if err != nil {
		http.Error(w, "No se pudieron cargar los tipos de evento", http.StatusInternalServerError)
		return
	}
	levels, err := h.repo.ListCatalog(ctx, "alert_levels", 200, 0)
	if err != nil {
		http.Error(w, "No se pudieron cargar los niveles", http.StatusInternalServerError)
		return
	}
	data := eventTypesViewData{Items: items, Levels: levels}
	crumbs := []ui.Breadcrumb{{Label: "Panel", URL: "/superadmin/dashboard"}, {Label: "Tipos de evento"}}
	h.render(w, r, "superadmin/event_types.html", "Tipos de evento", data, crumbs)
}

func (h *Handlers) EventTypesCreate(w http.ResponseWriter, r *http.Request) {
	if err := r.ParseForm(); err != nil {
		http.Error(w, "formulario inválido", http.StatusBadRequest)
		return
	}
	code := strings.ToLower(strings.TrimSpace(r.FormValue("code")))
	severity := strings.TrimSpace(r.FormValue("severity_default"))
	if code == "" || severity == "" {
		h.sessions.PushFlash(r.Context(), middleware.SessionJTIFromContext(r.Context()), session.Flash{Type: "error", Message: "Código y severidad son obligatorios"})
		http.Redirect(w, r, "/superadmin/event-types", http.StatusSeeOther)
		return
	}
	desc := optionalString(r.FormValue("description"))
	input := models.EventTypeInput{Code: code, Description: desc, SeverityDefault: severity}
	ctx, cancel := context.WithTimeout(r.Context(), 5*time.Second)
	defer cancel()
	etype, err := h.repo.CreateEventType(ctx, input)
	if err != nil {
		h.sessions.PushFlash(r.Context(), middleware.SessionJTIFromContext(r.Context()), session.Flash{Type: "error", Message: "No se pudo crear el tipo de evento"})
		http.Redirect(w, r, "/superadmin/event-types", http.StatusSeeOther)
		return
	}
	h.writeAudit(ctx, r, "EVENT_TYPE_CREATE", "event_type", &etype.ID, nil)
	h.sessions.PushFlash(r.Context(), middleware.SessionJTIFromContext(r.Context()), session.Flash{Type: "success", Message: "Tipo de evento creado"})
	http.Redirect(w, r, "/superadmin/event-types", http.StatusSeeOther)
}

func (h *Handlers) EventTypesUpdate(w http.ResponseWriter, r *http.Request) {
	id := chi.URLParam(r, "id")
	if err := r.ParseForm(); err != nil {
		http.Error(w, "formulario inválido", http.StatusBadRequest)
		return
	}
	code := strings.ToLower(strings.TrimSpace(r.FormValue("code")))
	severity := strings.TrimSpace(r.FormValue("severity_default"))
	if code == "" || severity == "" {
		h.sessions.PushFlash(r.Context(), middleware.SessionJTIFromContext(r.Context()), session.Flash{Type: "error", Message: "Código y severidad son obligatorios"})
		http.Redirect(w, r, "/superadmin/event-types", http.StatusSeeOther)
		return
	}
	desc := optionalString(r.FormValue("description"))
	input := models.EventTypeInput{Code: code, Description: desc, SeverityDefault: severity}
	ctx, cancel := context.WithTimeout(r.Context(), 5*time.Second)
	defer cancel()
	etype, err := h.repo.UpdateEventType(ctx, id, input)
	if err != nil {
		h.sessions.PushFlash(r.Context(), middleware.SessionJTIFromContext(r.Context()), session.Flash{Type: "error", Message: "No se pudo actualizar el tipo de evento"})
		http.Redirect(w, r, "/superadmin/event-types", http.StatusSeeOther)
		return
	}
	h.writeAudit(ctx, r, "EVENT_TYPE_UPDATE", "event_type", &etype.ID, nil)
	h.sessions.PushFlash(r.Context(), middleware.SessionJTIFromContext(r.Context()), session.Flash{Type: "success", Message: "Tipo de evento actualizado"})
	http.Redirect(w, r, "/superadmin/event-types", http.StatusSeeOther)
}

func (h *Handlers) EventTypesDelete(w http.ResponseWriter, r *http.Request) {
	id := chi.URLParam(r, "id")
	ctx, cancel := context.WithTimeout(r.Context(), 5*time.Second)
	defer cancel()
	if err := h.repo.DeleteEventType(ctx, id); err != nil {
		http.Error(w, "No se pudo eliminar", http.StatusInternalServerError)
		return
	}
	h.writeAudit(ctx, r, "EVENT_TYPE_DELETE", "event_type", &id, nil)
	h.sessions.PushFlash(r.Context(), middleware.SessionJTIFromContext(r.Context()), session.Flash{Type: "success", Message: "Tipo de evento eliminado"})
	http.Redirect(w, r, "/superadmin/event-types", http.StatusSeeOther)
}

// Inferences

func (h *Handlers) InferencesIndex(w http.ResponseWriter, r *http.Request) {
	ctx, cancel := context.WithTimeout(r.Context(), 5*time.Second)
	defer cancel()

	items, err := h.repo.ListInferences(ctx, 200, 0)
	if err != nil {
		http.Error(w, "No se pudieron cargar las inferencias", http.StatusInternalServerError)
		return
	}
	modelsList, err := h.repo.ListModels(ctx, 200, 0)
	if err != nil {
		http.Error(w, "No se pudieron cargar los modelos", http.StatusInternalServerError)
		return
	}
	streams, err := h.repo.ListSignalStreams(ctx, 200, 0)
	if err != nil {
		http.Error(w, "No se pudieron cargar los streams", http.StatusInternalServerError)
		return
	}
	eventTypes, err := h.repo.ListEventTypes(ctx, 200, 0)
	if err != nil {
		http.Error(w, "No se pudieron cargar los tipos de evento", http.StatusInternalServerError)
		return
	}
	data := inferencesViewData{Items: items, Models: modelsList, Streams: streams, EventTypes: eventTypes}
	crumbs := []ui.Breadcrumb{{Label: "Panel", URL: "/superadmin/dashboard"}, {Label: "Inferencias"}}
	h.render(w, r, "superadmin/inferences.html", "Inferencias", data, crumbs)
}

func (h *Handlers) InferencesCreate(w http.ResponseWriter, r *http.Request) {
	if err := r.ParseForm(); err != nil {
		http.Error(w, "formulario inválido", http.StatusBadRequest)
		return
	}
	streamID := strings.TrimSpace(r.FormValue("stream_id"))
	eventCode := strings.TrimSpace(r.FormValue("event_code"))
	startRaw := strings.TrimSpace(r.FormValue("window_start"))
	endRaw := strings.TrimSpace(r.FormValue("window_end"))
	if streamID == "" || eventCode == "" || startRaw == "" || endRaw == "" {
		h.sessions.PushFlash(r.Context(), middleware.SessionJTIFromContext(r.Context()), session.Flash{Type: "error", Message: "Stream, evento y ventanas son obligatorios"})
		http.Redirect(w, r, "/superadmin/inferences", http.StatusSeeOther)
		return
	}
	startPtr, err := parseDateTimeLocal(startRaw)
	if err != nil || startPtr == nil {
		h.sessions.PushFlash(r.Context(), middleware.SessionJTIFromContext(r.Context()), session.Flash{Type: "error", Message: "Fecha inicio inválida"})
		http.Redirect(w, r, "/superadmin/inferences", http.StatusSeeOther)
		return
	}
	endPtr, err := parseDateTimeLocal(endRaw)
	if err != nil || endPtr == nil {
		h.sessions.PushFlash(r.Context(), middleware.SessionJTIFromContext(r.Context()), session.Flash{Type: "error", Message: "Fecha fin inválida"})
		http.Redirect(w, r, "/superadmin/inferences", http.StatusSeeOther)
		return
	}
	if !endPtr.After(*startPtr) {
		h.sessions.PushFlash(r.Context(), middleware.SessionJTIFromContext(r.Context()), session.Flash{Type: "error", Message: "La ventana debe tener fin posterior al inicio"})
		http.Redirect(w, r, "/superadmin/inferences", http.StatusSeeOther)
		return
	}
	modelID := optionalString(r.FormValue("model_id"))
	scorePtr, err := optionalFloat32(r.FormValue("score"))
	if err != nil {
		h.sessions.PushFlash(r.Context(), middleware.SessionJTIFromContext(r.Context()), session.Flash{Type: "error", Message: "Score inválido"})
		http.Redirect(w, r, "/superadmin/inferences", http.StatusSeeOther)
		return
	}
	thresholdPtr, err := optionalFloat32(r.FormValue("threshold"))
	if err != nil {
		h.sessions.PushFlash(r.Context(), middleware.SessionJTIFromContext(r.Context()), session.Flash{Type: "error", Message: "Umbral inválido"})
		http.Redirect(w, r, "/superadmin/inferences", http.StatusSeeOther)
		return
	}
	metadataPtr, err := optionalJSON(r.FormValue("metadata"))
	if err != nil {
		h.sessions.PushFlash(r.Context(), middleware.SessionJTIFromContext(r.Context()), session.Flash{Type: "error", Message: "Metadata debe ser JSON válido"})
		http.Redirect(w, r, "/superadmin/inferences", http.StatusSeeOther)
		return
	}
	featurePtr, err := optionalJSON(r.FormValue("feature_snapshot"))
	if err != nil {
		h.sessions.PushFlash(r.Context(), middleware.SessionJTIFromContext(r.Context()), session.Flash{Type: "error", Message: "Snapshot debe ser JSON válido"})
		http.Redirect(w, r, "/superadmin/inferences", http.StatusSeeOther)
		return
	}
	seriesPtr := optionalString(r.FormValue("series_ref"))
	input := models.InferenceInput{
		ModelID:         modelID,
		StreamID:        streamID,
		EventCode:       eventCode,
		WindowStart:     *startPtr,
		WindowEnd:       *endPtr,
		Score:           scorePtr,
		Threshold:       thresholdPtr,
		Metadata:        metadataPtr,
		SeriesRef:       seriesPtr,
		FeatureSnapshot: featurePtr,
	}
	ctx, cancel := context.WithTimeout(r.Context(), 5*time.Second)
	defer cancel()
	inference, err := h.repo.CreateInference(ctx, input)
	if err != nil {
		h.sessions.PushFlash(r.Context(), middleware.SessionJTIFromContext(r.Context()), session.Flash{Type: "error", Message: "No se pudo crear la inferencia"})
		http.Redirect(w, r, "/superadmin/inferences", http.StatusSeeOther)
		return
	}
	h.writeAudit(ctx, r, "INFERENCE_CREATE", "inference", &inference.ID, nil)
	h.sessions.PushFlash(r.Context(), middleware.SessionJTIFromContext(r.Context()), session.Flash{Type: "success", Message: "Inferencia creada"})
	http.Redirect(w, r, "/superadmin/inferences", http.StatusSeeOther)
}

func (h *Handlers) InferencesUpdate(w http.ResponseWriter, r *http.Request) {
	id := chi.URLParam(r, "id")
	if err := r.ParseForm(); err != nil {
		http.Error(w, "formulario inválido", http.StatusBadRequest)
		return
	}
	streamID := strings.TrimSpace(r.FormValue("stream_id"))
	eventCode := strings.TrimSpace(r.FormValue("event_code"))
	startRaw := strings.TrimSpace(r.FormValue("window_start"))
	endRaw := strings.TrimSpace(r.FormValue("window_end"))
	if streamID == "" || eventCode == "" || startRaw == "" || endRaw == "" {
		h.sessions.PushFlash(r.Context(), middleware.SessionJTIFromContext(r.Context()), session.Flash{Type: "error", Message: "Stream, evento y ventanas son obligatorios"})
		http.Redirect(w, r, "/superadmin/inferences", http.StatusSeeOther)
		return
	}
	startPtr, err := parseDateTimeLocal(startRaw)
	if err != nil || startPtr == nil {
		h.sessions.PushFlash(r.Context(), middleware.SessionJTIFromContext(r.Context()), session.Flash{Type: "error", Message: "Fecha inicio inválida"})
		http.Redirect(w, r, "/superadmin/inferences", http.StatusSeeOther)
		return
	}
	endPtr, err := parseDateTimeLocal(endRaw)
	if err != nil || endPtr == nil {
		h.sessions.PushFlash(r.Context(), middleware.SessionJTIFromContext(r.Context()), session.Flash{Type: "error", Message: "Fecha fin inválida"})
		http.Redirect(w, r, "/superadmin/inferences", http.StatusSeeOther)
		return
	}
	if !endPtr.After(*startPtr) {
		h.sessions.PushFlash(r.Context(), middleware.SessionJTIFromContext(r.Context()), session.Flash{Type: "error", Message: "La ventana debe tener fin posterior al inicio"})
		http.Redirect(w, r, "/superadmin/inferences", http.StatusSeeOther)
		return
	}
	modelID := optionalString(r.FormValue("model_id"))
	scorePtr, err := optionalFloat32(r.FormValue("score"))
	if err != nil {
		h.sessions.PushFlash(r.Context(), middleware.SessionJTIFromContext(r.Context()), session.Flash{Type: "error", Message: "Score inválido"})
		http.Redirect(w, r, "/superadmin/inferences", http.StatusSeeOther)
		return
	}
	thresholdPtr, err := optionalFloat32(r.FormValue("threshold"))
	if err != nil {
		h.sessions.PushFlash(r.Context(), middleware.SessionJTIFromContext(r.Context()), session.Flash{Type: "error", Message: "Umbral inválido"})
		http.Redirect(w, r, "/superadmin/inferences", http.StatusSeeOther)
		return
	}
	metadataPtr, err := optionalJSON(r.FormValue("metadata"))
	if err != nil {
		h.sessions.PushFlash(r.Context(), middleware.SessionJTIFromContext(r.Context()), session.Flash{Type: "error", Message: "Metadata debe ser JSON válido"})
		http.Redirect(w, r, "/superadmin/inferences", http.StatusSeeOther)
		return
	}
	featurePtr, err := optionalJSON(r.FormValue("feature_snapshot"))
	if err != nil {
		h.sessions.PushFlash(r.Context(), middleware.SessionJTIFromContext(r.Context()), session.Flash{Type: "error", Message: "Snapshot debe ser JSON válido"})
		http.Redirect(w, r, "/superadmin/inferences", http.StatusSeeOther)
		return
	}
	seriesPtr := optionalString(r.FormValue("series_ref"))
	input := models.InferenceInput{
		ModelID:         modelID,
		StreamID:        streamID,
		EventCode:       eventCode,
		WindowStart:     *startPtr,
		WindowEnd:       *endPtr,
		Score:           scorePtr,
		Threshold:       thresholdPtr,
		Metadata:        metadataPtr,
		SeriesRef:       seriesPtr,
		FeatureSnapshot: featurePtr,
	}
	ctx, cancel := context.WithTimeout(r.Context(), 5*time.Second)
	defer cancel()
	inference, err := h.repo.UpdateInference(ctx, id, input)
	if err != nil {
		h.sessions.PushFlash(r.Context(), middleware.SessionJTIFromContext(r.Context()), session.Flash{Type: "error", Message: "No se pudo actualizar la inferencia"})
		http.Redirect(w, r, "/superadmin/inferences", http.StatusSeeOther)
		return
	}
	h.writeAudit(ctx, r, "INFERENCE_UPDATE", "inference", &inference.ID, nil)
	h.sessions.PushFlash(r.Context(), middleware.SessionJTIFromContext(r.Context()), session.Flash{Type: "success", Message: "Inferencia actualizada"})
	http.Redirect(w, r, "/superadmin/inferences", http.StatusSeeOther)
}

func (h *Handlers) InferencesDelete(w http.ResponseWriter, r *http.Request) {
	id := chi.URLParam(r, "id")
	ctx, cancel := context.WithTimeout(r.Context(), 5*time.Second)
	defer cancel()
	if err := h.repo.DeleteInference(ctx, id); err != nil {
		http.Error(w, "No se pudo eliminar", http.StatusInternalServerError)
		return
	}
	h.writeAudit(ctx, r, "INFERENCE_DELETE", "inference", &id, nil)
	h.sessions.PushFlash(r.Context(), middleware.SessionJTIFromContext(r.Context()), session.Flash{Type: "success", Message: "Inferencia eliminada"})
	http.Redirect(w, r, "/superadmin/inferences", http.StatusSeeOther)
}

// Alerts

func (h *Handlers) AlertsIndex(w http.ResponseWriter, r *http.Request) {
	ctx, cancel := context.WithTimeout(r.Context(), 5*time.Second)
	defer cancel()

	alerts, err := h.repo.ListAlerts(ctx, 200, 0)
	if err != nil {
		http.Error(w, "No se pudieron cargar las alertas", http.StatusInternalServerError)
		return
	}
	patients, err := h.repo.ListPatients(ctx, 200, 0)
	if err != nil {
		http.Error(w, "No se pudieron cargar los pacientes", http.StatusInternalServerError)
		return
	}
	alertTypes, err := h.repo.ListAlertTypes(ctx)
	if err != nil {
		http.Error(w, "No se pudieron cargar los tipos de alerta", http.StatusInternalServerError)
		return
	}
	statuses, err := h.repo.ListAlertStatuses(ctx)
	if err != nil {
		http.Error(w, "No se pudieron cargar los estatus", http.StatusInternalServerError)
		return
	}
	levels, err := h.repo.ListCatalog(ctx, "alert_levels", 200, 0)
	if err != nil {
		http.Error(w, "No se pudieron cargar los niveles", http.StatusInternalServerError)
		return
	}
	modelsList, err := h.repo.ListModels(ctx, 200, 0)
	if err != nil {
		http.Error(w, "No se pudieron cargar los modelos", http.StatusInternalServerError)
		return
	}
	inferences, err := h.repo.ListInferences(ctx, 200, 0)
	if err != nil {
		http.Error(w, "No se pudieron cargar las inferencias", http.StatusInternalServerError)
		return
	}
	data := alertsViewData{
		Items:         alerts,
		Patients:      patients,
		AlertTypes:    alertTypes,
		AlertStatuses: statuses,
		AlertLevels:   levels,
		Models:        modelsList,
		Inferences:    inferences,
	}
	crumbs := []ui.Breadcrumb{{Label: "Panel", URL: "/superadmin/dashboard"}, {Label: "Alertas"}}
	h.render(w, r, "superadmin/alerts.html", "Alertas", data, crumbs)
}

func (h *Handlers) AlertsCreate(w http.ResponseWriter, r *http.Request) {
	if err := r.ParseForm(); err != nil {
		http.Error(w, "formulario inválido", http.StatusBadRequest)
		return
	}
	patientID := strings.TrimSpace(r.FormValue("patient_id"))
	alertType := strings.TrimSpace(r.FormValue("alert_type"))
	alertLevel := strings.TrimSpace(r.FormValue("alert_level"))
	status := strings.TrimSpace(r.FormValue("status"))
	if patientID == "" || alertType == "" || alertLevel == "" || status == "" {
		h.sessions.PushFlash(r.Context(), middleware.SessionJTIFromContext(r.Context()), session.Flash{Type: "error", Message: "Paciente, tipo, nivel y estatus son obligatorios"})
		http.Redirect(w, r, "/superadmin/alerts", http.StatusSeeOther)
		return
	}
	modelID := optionalString(r.FormValue("model_id"))
	inferenceID := optionalString(r.FormValue("inference_id"))
	description := optionalString(r.FormValue("description"))
	location := optionalString(r.FormValue("location_wkt"))
	input := models.AlertInput{
		PatientID:   patientID,
		AlertType:   alertType,
		AlertLevel:  alertLevel,
		Status:      status,
		ModelID:     modelID,
		InferenceID: inferenceID,
		Description: description,
		LocationWKT: location,
	}
	ctx, cancel := context.WithTimeout(r.Context(), 5*time.Second)
	defer cancel()
	alert, err := h.repo.CreateAlert(ctx, patientID, input)
	if err != nil {
		h.sessions.PushFlash(r.Context(), middleware.SessionJTIFromContext(r.Context()), session.Flash{Type: "error", Message: "No se pudo crear la alerta"})
		http.Redirect(w, r, "/superadmin/alerts", http.StatusSeeOther)
		return
	}
	h.writeAudit(ctx, r, "ALERT_CREATE", "alert", &alert.ID, nil)
	h.sessions.PushFlash(r.Context(), middleware.SessionJTIFromContext(r.Context()), session.Flash{Type: "success", Message: "Alerta creada"})
	http.Redirect(w, r, "/superadmin/alerts", http.StatusSeeOther)
}

func (h *Handlers) AlertsUpdate(w http.ResponseWriter, r *http.Request) {
	id := chi.URLParam(r, "id")
	if err := r.ParseForm(); err != nil {
		http.Error(w, "formulario inválido", http.StatusBadRequest)
		return
	}
	alertType := strings.TrimSpace(r.FormValue("alert_type"))
	alertLevel := strings.TrimSpace(r.FormValue("alert_level"))
	status := strings.TrimSpace(r.FormValue("status"))
	if alertType == "" || alertLevel == "" || status == "" {
		h.sessions.PushFlash(r.Context(), middleware.SessionJTIFromContext(r.Context()), session.Flash{Type: "error", Message: "Tipo, nivel y estatus son obligatorios"})
		http.Redirect(w, r, "/superadmin/alerts", http.StatusSeeOther)
		return
	}
	modelID := optionalString(r.FormValue("model_id"))
	inferenceID := optionalString(r.FormValue("inference_id"))
	description := optionalString(r.FormValue("description"))
	location := optionalString(r.FormValue("location_wkt"))
	input := models.AlertInput{
		AlertType:   alertType,
		AlertLevel:  alertLevel,
		Status:      status,
		ModelID:     modelID,
		InferenceID: inferenceID,
		Description: description,
		LocationWKT: location,
	}
	ctx, cancel := context.WithTimeout(r.Context(), 5*time.Second)
	defer cancel()
	alert, err := h.repo.UpdateAlert(ctx, id, input)
	if err != nil {
		h.sessions.PushFlash(r.Context(), middleware.SessionJTIFromContext(r.Context()), session.Flash{Type: "error", Message: "No se pudo actualizar la alerta"})
		http.Redirect(w, r, "/superadmin/alerts", http.StatusSeeOther)
		return
	}
	h.writeAudit(ctx, r, "ALERT_UPDATE", "alert", &alert.ID, nil)
	h.sessions.PushFlash(r.Context(), middleware.SessionJTIFromContext(r.Context()), session.Flash{Type: "success", Message: "Alerta actualizada"})
	http.Redirect(w, r, "/superadmin/alerts", http.StatusSeeOther)
}

func (h *Handlers) AlertsDelete(w http.ResponseWriter, r *http.Request) {
	id := chi.URLParam(r, "id")
	ctx, cancel := context.WithTimeout(r.Context(), 5*time.Second)
	defer cancel()
	if err := h.repo.DeleteAlert(ctx, id); err != nil {
		http.Error(w, "No se pudo eliminar", http.StatusInternalServerError)
		return
	}
	h.writeAudit(ctx, r, "ALERT_DELETE", "alert", &id, nil)
	h.sessions.PushFlash(r.Context(), middleware.SessionJTIFromContext(r.Context()), session.Flash{Type: "success", Message: "Alerta eliminada"})
	http.Redirect(w, r, "/superadmin/alerts", http.StatusSeeOther)
}

func (h *Handlers) APIKeysIndex(w http.ResponseWriter, r *http.Request) {
	showAll := strings.EqualFold(strings.TrimSpace(r.URL.Query().Get("show")), "all")
	ctx, cancel := context.WithTimeout(r.Context(), 5*time.Second)
	defer cancel()
	keys, err := h.repo.ListAPIKeys(ctx, !showAll, 200, 0)
	if err != nil {
		http.Error(w, "No se pudieron cargar las API Keys", http.StatusInternalServerError)
		return
	}
	perms, err := h.repo.ListPermissions(ctx)
	if err != nil {
		http.Error(w, "No se pudieron cargar los permisos", http.StatusInternalServerError)
		return
	}
	data := apiKeysViewData{Keys: keys, Permissions: perms, ShowInactive: showAll}
	crumbs := []ui.Breadcrumb{{Label: "Panel", URL: "/superadmin/dashboard"}, {Label: "API Keys"}}
	h.render(w, r, "superadmin/api_keys.html", "API Keys", data, crumbs)
}

func (h *Handlers) APIKeysCreate(w http.ResponseWriter, r *http.Request) {
	if err := r.ParseForm(); err != nil {
		http.Error(w, "formulario inválido", http.StatusBadRequest)
		return
	}
	label := strings.TrimSpace(r.FormValue("label"))
	if label == "" {
		h.sessions.PushFlash(r.Context(), middleware.SessionJTIFromContext(r.Context()), session.Flash{Type: "error", Message: "El nombre es obligatorio"})
		http.Redirect(w, r, "/superadmin/api-keys", http.StatusSeeOther)
		return
	}
	owner := strings.TrimSpace(r.FormValue("owner_user_id"))
	var ownerPtr *string
	if owner != "" {
		ownerPtr = &owner
	}
	expiresStr := strings.TrimSpace(r.FormValue("expires_at"))
	var expiresAt *time.Time
	if expiresStr != "" {
		if t, err := time.ParseInLocation("2006-01-02T15:04", expiresStr, time.Local); err == nil {
			utc := t.In(time.UTC)
			expiresAt = &utc
		} else {
			h.sessions.PushFlash(r.Context(), middleware.SessionJTIFromContext(r.Context()), session.Flash{Type: "error", Message: "Fecha de expiración inválida"})
			http.Redirect(w, r, "/superadmin/api-keys", http.StatusSeeOther)
			return
		}
	}
	secret, err := generateAPIKeySecret()
	if err != nil {
		http.Error(w, "No se pudo generar el secreto", http.StatusInternalServerError)
		return
	}
	hash := sha256.Sum256([]byte(secret))
	ctx, cancel := context.WithTimeout(r.Context(), 5*time.Second)
	defer cancel()
	id, err := h.repo.CreateAPIKey(ctx, label, expiresAt, hex.EncodeToString(hash[:]), ownerPtr)
	if err != nil {
		h.sessions.PushFlash(r.Context(), middleware.SessionJTIFromContext(r.Context()), session.Flash{Type: "error", Message: "No se pudo crear la API Key"})
		http.Redirect(w, r, "/superadmin/api-keys", http.StatusSeeOther)
		return
	}
	perms := r.Form["permissions"]
	if len(perms) > 0 {
		if err := h.repo.SetAPIKeyPermissions(ctx, id, perms); err != nil {
			h.sessions.PushFlash(r.Context(), middleware.SessionJTIFromContext(r.Context()), session.Flash{Type: "error", Message: "La API Key se creó, pero no se pudieron asignar los permisos"})
		}
	}
	h.writeAudit(ctx, r, "APIKEY_CREATE", "api_key", &id, map[string]any{"label": label})
	h.sessions.PushFlash(r.Context(), middleware.SessionJTIFromContext(r.Context()), session.Flash{Type: "success", Message: "API Key creada. Guarda el secreto: " + secret})
	http.Redirect(w, r, "/superadmin/api-keys", http.StatusSeeOther)
}

func (h *Handlers) APIKeysUpdatePermissions(w http.ResponseWriter, r *http.Request) {
	id := chi.URLParam(r, "id")
	if err := r.ParseForm(); err != nil {
		http.Error(w, "formulario inválido", http.StatusBadRequest)
		return
	}
	perms := r.Form["permissions"]
	redirect := strings.TrimSpace(r.FormValue("redirect"))
	if redirect == "" || !strings.HasPrefix(redirect, "/") {
		redirect = "/superadmin/api-keys"
	}
	ctx, cancel := context.WithTimeout(r.Context(), 5*time.Second)
	defer cancel()
	if err := h.repo.SetAPIKeyPermissions(ctx, id, perms); err != nil {
		h.sessions.PushFlash(r.Context(), middleware.SessionJTIFromContext(r.Context()), session.Flash{Type: "error", Message: "No se pudieron actualizar los permisos"})
		http.Redirect(w, r, redirect, http.StatusSeeOther)
		return
	}
	h.writeAudit(ctx, r, "APIKEY_SET_PERMS", "api_key", &id, map[string]any{"count": len(perms)})
	h.sessions.PushFlash(r.Context(), middleware.SessionJTIFromContext(r.Context()), session.Flash{Type: "success", Message: "Permisos actualizados"})
	http.Redirect(w, r, redirect, http.StatusSeeOther)
}

func (h *Handlers) APIKeysRevoke(w http.ResponseWriter, r *http.Request) {
	id := chi.URLParam(r, "id")
	if err := r.ParseForm(); err != nil && err != http.ErrNotMultipart {
		http.Error(w, "formulario inválido", http.StatusBadRequest)
		return
	}
	redirect := strings.TrimSpace(r.FormValue("redirect"))
	if redirect == "" || !strings.HasPrefix(redirect, "/") {
		redirect = "/superadmin/api-keys"
	}
	ctx, cancel := context.WithTimeout(r.Context(), 5*time.Second)
	defer cancel()
	if err := h.repo.RevokeAPIKey(ctx, id); err != nil {
		h.sessions.PushFlash(r.Context(), middleware.SessionJTIFromContext(r.Context()), session.Flash{Type: "error", Message: "No se pudo revocar la API Key"})
		http.Redirect(w, r, redirect, http.StatusSeeOther)
		return
	}
	h.writeAudit(ctx, r, "APIKEY_REVOKE", "api_key", &id, nil)
	h.sessions.PushFlash(r.Context(), middleware.SessionJTIFromContext(r.Context()), session.Flash{Type: "success", Message: "API Key revocada"})
	http.Redirect(w, r, redirect, http.StatusSeeOther)
}

func (h *Handlers) SystemSettingsForm(w http.ResponseWriter, r *http.Request) {
	ctx, cancel := context.WithTimeout(r.Context(), 5*time.Second)
	defer cancel()
	settings, err := h.repo.GetSystemSettings(ctx)
	if err != nil {
		http.Error(w, "No se pudieron cargar las configuraciones", http.StatusInternalServerError)
		return
	}
	if settings == nil {
		settings = &models.SystemSettings{}
	}
	data := systemSettingsViewData{Settings: settings}
	crumbs := []ui.Breadcrumb{{Label: "Panel", URL: "/superadmin/dashboard"}, {Label: "Configuración"}}
	h.render(w, r, "superadmin/settings.html", "Configuración del sistema", data, crumbs)
}

func (h *Handlers) SystemSettingsUpdate(w http.ResponseWriter, r *http.Request) {
	if err := r.ParseForm(); err != nil {
		http.Error(w, "formulario inválido", http.StatusBadRequest)
		return
	}
	input := models.SystemSettingsInput{
		BrandName:       strings.TrimSpace(r.FormValue("brand_name")),
		SupportEmail:    strings.TrimSpace(r.FormValue("support_email")),
		PrimaryColor:    strings.TrimSpace(r.FormValue("primary_color")),
		DefaultLocale:   strings.TrimSpace(r.FormValue("default_locale")),
		DefaultTimezone: strings.TrimSpace(r.FormValue("default_timezone")),
		MaintenanceMode: r.FormValue("maintenance_mode") != "",
	}
	if input.BrandName == "" || input.SupportEmail == "" || input.PrimaryColor == "" || input.DefaultLocale == "" || input.DefaultTimezone == "" {
		h.sessions.PushFlash(r.Context(), middleware.SessionJTIFromContext(r.Context()), session.Flash{Type: "error", Message: "Marca, correo, colores y zona horaria son obligatorios"})
		http.Redirect(w, r, "/superadmin/settings/system", http.StatusSeeOther)
		return
	}
	if sec := strings.TrimSpace(r.FormValue("secondary_color")); sec != "" {
		upper := strings.ToUpper(sec)
		input.SecondaryColor = &upper
	}
	if logo := strings.TrimSpace(r.FormValue("logo_url")); logo != "" {
		input.LogoURL = &logo
	}
	if phone := strings.TrimSpace(r.FormValue("contact_phone")); phone != "" {
		input.ContactPhone = &phone
	}
	if msg := strings.TrimSpace(r.FormValue("maintenance_message")); msg != "" {
		input.MaintenanceMessage = &msg
	}
	input.PrimaryColor = strings.ToUpper(input.PrimaryColor)

	ctx, cancel := context.WithTimeout(r.Context(), 5*time.Second)
	defer cancel()
	actor := middleware.UserIDFromContext(r.Context())
	var actorPtr *string
	if actor != "" {
		actorPtr = &actor
	}
	updated, err := h.repo.UpdateSystemSettings(ctx, input, actorPtr)
	if err != nil {
		h.sessions.PushFlash(r.Context(), middleware.SessionJTIFromContext(r.Context()), session.Flash{Type: "error", Message: "No se pudo actualizar la configuración"})
		http.Redirect(w, r, "/superadmin/settings/system", http.StatusSeeOther)
		return
	}
	entity := "system_settings"
	entityID := "singleton"
	h.writeAudit(ctx, r, "SYSTEM_SETTINGS_UPDATE", entity, &entityID, map[string]any{"brand_name": updated.BrandName, "maintenance_mode": updated.MaintenanceMode})
	h.sessions.PushFlash(r.Context(), middleware.SessionJTIFromContext(r.Context()), session.Flash{Type: "success", Message: "Configuración actualizada"})
	http.Redirect(w, r, "/superadmin/settings/system", http.StatusSeeOther)
}

func (h *Handlers) AuditIndex(w http.ResponseWriter, r *http.Request) {
	q := r.URL.Query()
	fromStr := strings.TrimSpace(q.Get("from"))
	toStr := strings.TrimSpace(q.Get("to"))
	action := strings.TrimSpace(q.Get("action"))

	var fromTime *time.Time
	if fromStr != "" {
		if t, err := time.ParseInLocation("2006-01-02", fromStr, time.Local); err == nil {
			tt := t.In(time.UTC)
			fromTime = &tt
		}
	}
	var toTime *time.Time
	if toStr != "" {
		if t, err := time.ParseInLocation("2006-01-02", toStr, time.Local); err == nil {
			end := t.Add(24 * time.Hour).Add(-time.Nanosecond).In(time.UTC)
			toTime = &end
		}
	}
	var actionPtr *string
	if action != "" {
		actionPtr = &action
	}

	ctx, cancel := context.WithTimeout(r.Context(), 5*time.Second)
	defer cancel()
	logs, err := h.repo.ListAudit(ctx, fromTime, toTime, actionPtr, 200, 0)
	if err != nil {
		http.Error(w, "No se pudo cargar la auditoría", http.StatusInternalServerError)
		return
	}
	items := make([]auditLogItem, 0, len(logs))
	for _, log := range logs {
		items = append(items, auditLogItem{Log: log, ActionLabel: operationLabel(log.Action)})
	}
	data := auditViewData{
		From:    fromStr,
		To:      toStr,
		Action:  action,
		Logs:    items,
		Actions: auditActionOptions(),
	}
	crumbs := []ui.Breadcrumb{{Label: "Panel", URL: "/superadmin/dashboard"}, {Label: "Auditoría"}}
	h.render(w, r, "superadmin/audit.html", "Auditoría", data, crumbs)
}<|MERGE_RESOLUTION|>--- conflicted
+++ resolved
@@ -203,14 +203,11 @@
 	"APIKEY_CREATE":             "Creación de API Key",
 	"APIKEY_SET_PERMS":          "Configuración de permisos de API Key",
 	"APIKEY_REVOKE":             "Revocación de API Key",
-<<<<<<< HEAD
 	"PUSH_DEVICE_CREATE":        "Registro de dispositivo push",
 	"PUSH_DEVICE_UPDATE":        "Actualización de dispositivo push",
 	"PUSH_DEVICE_DELETE":        "Eliminación de dispositivo push",
-=======
 	"ROLE_PERMISSION_GRANT":     "Asignación de permiso a rol",
 	"ROLE_PERMISSION_REVOKE":    "Revocación de permiso de rol",
->>>>>>> 1e11fcee
 	"CATALOG_CREATE":            "Alta en catálogo",
 	"CATALOG_UPDATE":            "Actualización de catálogo",
 	"CATALOG_DELETE":            "Eliminación de catálogo",
