-- =========================================================
-- HeartGuard + DDL v2.5 (ajustada para evitar 42804)
-- =========================================================
-- Ejecuta con:
--   psql -U postgres -v dbname=heartguard -v dbuser=heartguard_app -v dbpass='dev_change_me' -f init.sql

-- Todas las entidades exceptuando las que contienen jsonb estan normalizadas hasta la 3FN, sin embargo al ser un sistema de monitoreo se requieren de detalles adicinales los cuales se documentan en cada tabla y no es practico normalizar.
-- Por lo tanto consideramos que no se deben considerar al evaluar la normalizacion, ya que no afectan la integridad de los datos. Omite la revisión de normalización en las tablas que contienen columnas JSONB.

\set dbname 'heartguard'
\set dbuser 'heartguard_app'
\set dbpass 'dev_change_me'

-- 0) Crear/ajustar ROLE de aplicación (idempotente, sin DO)
SELECT
  'CREATE ROLE ' || quote_ident(:'dbuser') ||
  ' LOGIN PASSWORD ' || quote_literal(:'dbpass') ||
  ' NOSUPERUSER NOCREATEDB NOCREATEROLE INHERIT CONNECTION LIMIT -1'
WHERE NOT EXISTS (SELECT 1 FROM pg_roles WHERE rolname = :'dbuser')
\gexec

SELECT format('ALTER ROLE %I LOGIN PASSWORD %L', :'dbuser', :'dbpass')
WHERE EXISTS (SELECT 1 FROM pg_roles WHERE rolname = :'dbuser')
\gexec

-- 1) Crear DATABASE si no existe
SELECT format(
  'CREATE DATABASE %I OWNER %I ENCODING ''UTF8'' LC_COLLATE %L LC_CTYPE %L TEMPLATE template0',
  :'dbname', :'dbuser', current_setting('lc_collate'), current_setting('lc_ctype')
)
WHERE NOT EXISTS (SELECT 1 FROM pg_database WHERE datname = :'dbname')
\gexec

-- 2) Conectarse a la DB
\connect :dbname

-- 3) Schema + seguridad básica
CREATE SCHEMA IF NOT EXISTS heartguard AUTHORIZATION :dbuser;

REVOKE CREATE ON SCHEMA public FROM PUBLIC;
REVOKE ALL ON DATABASE :dbname FROM PUBLIC;

ALTER DATABASE :dbname SET search_path = heartguard, public;
SET search_path = heartguard, public;

-- 4) Extensiones en schema heartguard (requiere superusuario)
CREATE EXTENSION IF NOT EXISTS postgis WITH SCHEMA heartguard;
CREATE EXTENSION IF NOT EXISTS pgcrypto WITH SCHEMA heartguard;

-- 5) Grants y defaults
GRANT CONNECT ON DATABASE :dbname TO :dbuser;
GRANT USAGE ON SCHEMA heartguard TO :dbuser;
GRANT USAGE ON SCHEMA public TO :dbuser;

ALTER DEFAULT PRIVILEGES IN SCHEMA heartguard
  GRANT SELECT, INSERT, UPDATE, DELETE ON TABLES TO :dbuser;
ALTER DEFAULT PRIVILEGES IN SCHEMA heartguard
  GRANT USAGE, SELECT, UPDATE ON SEQUENCES TO :dbuser;

-- Timeouts por defecto (opcional)
ALTER DATABASE :dbname SET statement_timeout = '30s';
ALTER DATABASE :dbname SET idle_in_transaction_session_timeout = '15s';

-- =========================================================
-- A) Catálogos (reemplazo de ENUMs)
-- =========================================================
CREATE TABLE IF NOT EXISTS user_statuses (
  id    UUID PRIMARY KEY DEFAULT gen_random_uuid(),
  code  VARCHAR(40) NOT NULL UNIQUE,
  label VARCHAR(80) NOT NULL
);

CREATE TABLE IF NOT EXISTS signal_types (
  id    UUID PRIMARY KEY DEFAULT gen_random_uuid(),
  code  VARCHAR(40) NOT NULL UNIQUE,
  label VARCHAR(80) NOT NULL
);

CREATE TABLE IF NOT EXISTS alert_channels (
  id    UUID PRIMARY KEY DEFAULT gen_random_uuid(),
  code  VARCHAR(40) NOT NULL UNIQUE,
  label VARCHAR(80) NOT NULL
);

CREATE TABLE IF NOT EXISTS alert_levels (
  id     UUID PRIMARY KEY DEFAULT gen_random_uuid(),
  code   VARCHAR(40) NOT NULL UNIQUE,
  weight INT NOT NULL,
  label  VARCHAR(80) NOT NULL
);

CREATE TABLE IF NOT EXISTS sexes (
  id    UUID PRIMARY KEY DEFAULT gen_random_uuid(),
  code  VARCHAR(8)  NOT NULL UNIQUE,
  label VARCHAR(40) NOT NULL
);

CREATE TABLE IF NOT EXISTS platforms (
  id    UUID PRIMARY KEY DEFAULT gen_random_uuid(),
  code  VARCHAR(40) NOT NULL UNIQUE,
  label VARCHAR(80) NOT NULL
);

CREATE TABLE IF NOT EXISTS service_statuses (
  id    UUID PRIMARY KEY DEFAULT gen_random_uuid(),
  code  VARCHAR(40) NOT NULL UNIQUE,
  label VARCHAR(80) NOT NULL
);

CREATE TABLE IF NOT EXISTS delivery_statuses (
  id    UUID PRIMARY KEY DEFAULT gen_random_uuid(),
  code  VARCHAR(40) NOT NULL UNIQUE,
  label VARCHAR(80) NOT NULL
);

CREATE TABLE IF NOT EXISTS batch_export_statuses (
  id    UUID PRIMARY KEY DEFAULT gen_random_uuid(),
  code  VARCHAR(40) NOT NULL UNIQUE,
  label VARCHAR(80) NOT NULL
);

ALTER TABLE IF EXISTS user_statuses ALTER COLUMN label SET NOT NULL;
ALTER TABLE IF EXISTS signal_types ALTER COLUMN label SET NOT NULL;
ALTER TABLE IF EXISTS alert_channels ALTER COLUMN label SET NOT NULL;
ALTER TABLE IF EXISTS alert_levels ALTER COLUMN label SET NOT NULL;
ALTER TABLE IF EXISTS platforms ALTER COLUMN label SET NOT NULL;
ALTER TABLE IF EXISTS service_statuses ALTER COLUMN label SET NOT NULL;
ALTER TABLE IF EXISTS delivery_statuses ALTER COLUMN label SET NOT NULL;
ALTER TABLE IF EXISTS batch_export_statuses ALTER COLUMN label SET NOT NULL;

-- =========================================================
-- B) Seguridad global (RBAC) + Multi-tenant
-- =========================================================
CREATE TABLE IF NOT EXISTS roles (
  id            UUID PRIMARY KEY DEFAULT gen_random_uuid(),
  name          VARCHAR(50)  NOT NULL UNIQUE,
  description   TEXT,
  created_at    TIMESTAMP NOT NULL DEFAULT NOW()
);

CREATE TABLE IF NOT EXISTS permissions (
  id            UUID PRIMARY KEY DEFAULT gen_random_uuid(),
  code          VARCHAR(64)  NOT NULL UNIQUE,
  description   TEXT
);

CREATE TABLE IF NOT EXISTS role_permission (
  role_id       UUID NOT NULL REFERENCES roles(id) ON DELETE CASCADE,
  permission_id UUID NOT NULL REFERENCES permissions(id) ON DELETE CASCADE,
  granted_at    TIMESTAMP NOT NULL DEFAULT NOW(),
  PRIMARY KEY(role_id, permission_id)
);

CREATE TABLE IF NOT EXISTS users (
  id                 UUID PRIMARY KEY DEFAULT gen_random_uuid(),
  name               VARCHAR(100) NOT NULL,
  email              VARCHAR(150) NOT NULL UNIQUE,
  password_hash      TEXT NOT NULL,
  user_status_id     UUID NOT NULL REFERENCES user_statuses(id) ON DELETE RESTRICT,
  two_factor_enabled BOOLEAN NOT NULL DEFAULT FALSE,
  created_at         TIMESTAMP NOT NULL DEFAULT NOW(),
  updated_at         TIMESTAMP NOT NULL DEFAULT NOW()
);

CREATE TABLE IF NOT EXISTS user_role (
  user_id UUID NOT NULL REFERENCES users(id) ON DELETE CASCADE,
  role_id UUID NOT NULL REFERENCES roles(id) ON DELETE RESTRICT,
  assigned_at TIMESTAMP NOT NULL DEFAULT NOW(),
  PRIMARY KEY(user_id, role_id)
);

CREATE TABLE IF NOT EXISTS system_settings (
  id SMALLINT PRIMARY KEY DEFAULT 1 CHECK (id = 1),
  brand_name TEXT NOT NULL DEFAULT 'HeartGuard',
  support_email TEXT NOT NULL DEFAULT 'support@example.com',
  primary_color VARCHAR(16) NOT NULL DEFAULT '#0ea5e9',
  secondary_color VARCHAR(16),
  logo_url TEXT,
  contact_phone TEXT,
  default_locale VARCHAR(16) NOT NULL DEFAULT 'es-MX',
  default_timezone VARCHAR(64) NOT NULL DEFAULT 'America/Mexico_City',
  maintenance_mode BOOLEAN NOT NULL DEFAULT FALSE,
  maintenance_message TEXT,
  updated_at TIMESTAMP NOT NULL DEFAULT NOW(),
  updated_by UUID REFERENCES users(id) ON DELETE SET NULL
);

CREATE TABLE IF NOT EXISTS organizations (
  id          UUID PRIMARY KEY DEFAULT gen_random_uuid(),
  code        VARCHAR(60) NOT NULL UNIQUE,
  name        VARCHAR(160) NOT NULL,
  created_at  TIMESTAMP NOT NULL DEFAULT NOW()
);

CREATE TABLE IF NOT EXISTS org_roles (
  id    UUID PRIMARY KEY DEFAULT gen_random_uuid(),
  code  VARCHAR(40) NOT NULL UNIQUE,
  label VARCHAR(80) NOT NULL
);

ALTER TABLE IF EXISTS org_roles ALTER COLUMN label SET NOT NULL;

CREATE TABLE IF NOT EXISTS user_org_membership (
  org_id      UUID NOT NULL REFERENCES organizations(id) ON DELETE CASCADE,
  user_id     UUID NOT NULL REFERENCES users(id)         ON DELETE CASCADE,
  org_role_id UUID NOT NULL REFERENCES org_roles(id)     ON DELETE RESTRICT,
  joined_at   TIMESTAMP NOT NULL DEFAULT NOW(),
  PRIMARY KEY (org_id, user_id)
);

-- =========================================================
-- C) Dominio clínico
-- =========================================================
CREATE TABLE IF NOT EXISTS patients (
  id            UUID PRIMARY KEY DEFAULT gen_random_uuid(),
  org_id        UUID REFERENCES organizations(id) ON DELETE RESTRICT,
  person_name   VARCHAR(120) NOT NULL,
  birthdate     DATE,
  sex_id        UUID REFERENCES sexes(id) ON DELETE RESTRICT,
  risk_level    VARCHAR(20),
  created_at    TIMESTAMP NOT NULL DEFAULT NOW()
);
CREATE INDEX IF NOT EXISTS idx_patients_org ON patients(org_id);

CREATE TABLE IF NOT EXISTS care_teams (
  id          UUID PRIMARY KEY DEFAULT gen_random_uuid(),
  org_id      UUID REFERENCES organizations(id) ON DELETE RESTRICT,
  name        VARCHAR(120) NOT NULL,
  created_at  TIMESTAMP NOT NULL DEFAULT NOW()
);
CREATE INDEX IF NOT EXISTS idx_care_teams_org ON care_teams(org_id);

CREATE TABLE IF NOT EXISTS care_team_member (
  care_team_id  UUID NOT NULL REFERENCES care_teams(id) ON DELETE CASCADE,
  user_id       UUID NOT NULL REFERENCES users(id)      ON DELETE CASCADE,
  role_in_team  VARCHAR(50) NOT NULL,
  joined_at     TIMESTAMP NOT NULL DEFAULT NOW(),
  PRIMARY KEY (care_team_id, user_id)
);

CREATE TABLE IF NOT EXISTS patient_care_team (
  patient_id    UUID NOT NULL REFERENCES patients(id)   ON DELETE CASCADE,
  care_team_id  UUID NOT NULL REFERENCES care_teams(id) ON DELETE CASCADE,
  PRIMARY KEY (patient_id, care_team_id)
);

CREATE TABLE IF NOT EXISTS caregiver_relationship_types (
  id    UUID PRIMARY KEY DEFAULT gen_random_uuid(),
  code  VARCHAR(40) NOT NULL UNIQUE,
  label VARCHAR(80) NOT NULL
);

ALTER TABLE IF EXISTS caregiver_relationship_types ALTER COLUMN label SET NOT NULL;

CREATE TABLE IF NOT EXISTS caregiver_patient (
  patient_id  UUID NOT NULL REFERENCES patients(id) ON DELETE CASCADE,
  user_id     UUID NOT NULL REFERENCES users(id)    ON DELETE CASCADE,
  rel_type_id UUID REFERENCES caregiver_relationship_types(id) ON DELETE SET NULL,
  is_primary  BOOLEAN NOT NULL DEFAULT FALSE,
  started_at  TIMESTAMP NOT NULL DEFAULT NOW(),
  ended_at    TIMESTAMP,
  note        TEXT,
  PRIMARY KEY (patient_id, user_id)
);

CREATE OR REPLACE FUNCTION heartguard.sp_patients_list(
  p_limit integer DEFAULT 100,
  p_offset integer DEFAULT 0)
RETURNS TABLE (
  id text,
  org_id text,
  org_name text,
  person_name text,
  birthdate date,
  sex_code text,
  sex_label text,
  risk_level text,
  created_at timestamp)
LANGUAGE plpgsql SECURITY DEFINER
AS $$
DECLARE
  safe_limit integer := LEAST(GREATEST(p_limit, 1), 500);
  safe_offset integer := GREATEST(p_offset, 0);
BEGIN
  RETURN QUERY
  SELECT
    p.id::text,
    p.org_id::text,
    o.name::text,
    p.person_name::text,
    p.birthdate,
    sx.code::text,
    sx.label::text,
    p.risk_level::text,
    p.created_at
  FROM heartguard.patients p
  LEFT JOIN heartguard.organizations o ON o.id = p.org_id
  LEFT JOIN heartguard.sexes sx ON sx.id = p.sex_id
  ORDER BY p.created_at DESC, p.person_name
  LIMIT safe_limit OFFSET safe_offset;
END;
$$;

CREATE OR REPLACE FUNCTION heartguard.sp_patient_create(
  p_org_id uuid,
  p_person_name text,
  p_birthdate date DEFAULT NULL,
  p_sex_code text DEFAULT NULL,
  p_risk_level text DEFAULT NULL)
RETURNS TABLE (
  id text,
  org_id text,
  org_name text,
  person_name text,
  birthdate date,
  sex_code text,
  sex_label text,
  risk_level text,
  created_at timestamp)
LANGUAGE plpgsql SECURITY DEFINER
AS $$
DECLARE
  v_name text;
  v_sex_id uuid := NULL;
  v_risk text;
BEGIN
  v_name := NULLIF(btrim(p_person_name), '');
  IF v_name IS NULL THEN
    RAISE EXCEPTION 'Nombre requerido' USING ERRCODE = '23514';
  END IF;

  IF p_sex_code IS NOT NULL THEN
    IF btrim(p_sex_code) = '' THEN
      v_sex_id := NULL;
    ELSE
      SELECT sx.id INTO v_sex_id
      FROM heartguard.sexes sx
      WHERE lower(sx.code) = lower(btrim(p_sex_code))
      LIMIT 1;
      IF NOT FOUND THEN
        RAISE EXCEPTION 'Sexo % no existe', p_sex_code USING ERRCODE = '23514';
      END IF;
    END IF;
  END IF;

  v_risk := NULLIF(btrim(p_risk_level), '');

  RETURN QUERY
  INSERT INTO heartguard.patients AS p (org_id, person_name, birthdate, sex_id, risk_level)
  VALUES (p_org_id, v_name, p_birthdate, v_sex_id, v_risk)
  RETURNING
    p.id::text,
    p.org_id::text,
    (SELECT o.name::text FROM heartguard.organizations o WHERE o.id = p.org_id),
    p.person_name::text,
    p.birthdate,
    (SELECT sx.code::text FROM heartguard.sexes sx WHERE sx.id = p.sex_id),
    (SELECT sx.label::text FROM heartguard.sexes sx WHERE sx.id = p.sex_id),
    p.risk_level::text,
    p.created_at;
END;
$$;

CREATE OR REPLACE FUNCTION heartguard.sp_patient_update(
  p_id uuid,
  p_org_id uuid,
  p_person_name text,
  p_birthdate date,
  p_sex_code text,
  p_risk_level text)
RETURNS TABLE (
  id text,
  org_id text,
  org_name text,
  person_name text,
  birthdate date,
  sex_code text,
  sex_label text,
  risk_level text,
  created_at timestamp)
LANGUAGE plpgsql SECURITY DEFINER
AS $$
DECLARE
  v_name text;
  v_sex_id uuid := NULL;
  v_risk text;
BEGIN
  v_name := NULLIF(btrim(p_person_name), '');
  IF v_name IS NULL THEN
    RAISE EXCEPTION 'Nombre requerido' USING ERRCODE = '23514';
  END IF;

  IF p_sex_code IS NOT NULL THEN
    IF btrim(p_sex_code) = '' THEN
      v_sex_id := NULL;
    ELSE
      SELECT sx.id INTO v_sex_id
      FROM heartguard.sexes sx
      WHERE lower(sx.code) = lower(btrim(p_sex_code))
      LIMIT 1;
      IF NOT FOUND THEN
        RAISE EXCEPTION 'Sexo % no existe', p_sex_code USING ERRCODE = '23514';
      END IF;
    END IF;
  END IF;

  v_risk := NULLIF(btrim(p_risk_level), '');

  RETURN QUERY
  UPDATE heartguard.patients AS p
     SET org_id = COALESCE(p_org_id, p.org_id),
         person_name = v_name,
         birthdate = CASE WHEN p_birthdate IS NULL THEN p.birthdate ELSE p_birthdate END,
         sex_id = CASE WHEN p_sex_code IS NULL THEN p.sex_id ELSE v_sex_id END,
         risk_level = CASE WHEN p_risk_level IS NULL THEN p.risk_level ELSE v_risk END
   WHERE p.id = p_id
  RETURNING
    p.id::text,
    p.org_id::text,
    (SELECT o.name::text FROM heartguard.organizations o WHERE o.id = p.org_id),
    p.person_name::text,
    p.birthdate,
    (SELECT sx.code::text FROM heartguard.sexes sx WHERE sx.id = p.sex_id),
    (SELECT sx.label::text FROM heartguard.sexes sx WHERE sx.id = p.sex_id),
    p.risk_level::text,
    p.created_at;
END;
$$;

CREATE OR REPLACE FUNCTION heartguard.sp_patient_delete(
  p_id uuid)
RETURNS boolean
LANGUAGE plpgsql SECURITY DEFINER
AS $$
DECLARE
  rows_deleted integer;
BEGIN
  DELETE FROM heartguard.patients WHERE id = p_id;
  GET DIAGNOSTICS rows_deleted = ROW_COUNT;
  RETURN rows_deleted > 0;
END;
$$;

CREATE TABLE IF NOT EXISTS org_invitations (
  id           UUID PRIMARY KEY DEFAULT gen_random_uuid(),
  org_id       UUID NOT NULL REFERENCES organizations(id) ON DELETE CASCADE,
  email        VARCHAR(150),
  org_role_id  UUID NOT NULL REFERENCES org_roles(id) ON DELETE RESTRICT,
  token        VARCHAR(120) NOT NULL UNIQUE,
  expires_at   TIMESTAMP NOT NULL,
  used_at      TIMESTAMP,
  revoked_at   TIMESTAMP,
  created_by   UUID REFERENCES users(id) ON DELETE SET NULL,
  created_at   TIMESTAMP NOT NULL DEFAULT NOW()
);
CREATE INDEX IF NOT EXISTS idx_org_inv_org ON org_invitations(org_id);

-- =========================================================
-- Stored procedures: CATÁLOGOS
-- (Forzamos tipos/orden para evitar 42804)
-- =========================================================
CREATE OR REPLACE FUNCTION heartguard.sp_catalog_resolve(
  p_catalog text,
  OUT table_name text,
  OUT has_weight boolean)
LANGUAGE plpgsql
AS $$
BEGIN
  has_weight := FALSE;
  table_name := NULL;
  CASE lower(p_catalog)
    WHEN 'user_statuses'        THEN table_name := 'user_statuses';
    WHEN 'signal_types'         THEN table_name := 'signal_types';
    WHEN 'alert_channels'       THEN table_name := 'alert_channels';
    WHEN 'alert_levels'         THEN table_name := 'alert_levels';        -- con weight
    WHEN 'sexes'                THEN table_name := 'sexes';
    WHEN 'platforms'            THEN table_name := 'platforms';
    WHEN 'service_statuses'     THEN table_name := 'service_statuses';
    WHEN 'delivery_statuses'    THEN table_name := 'delivery_statuses';
    WHEN 'batch_export_statuses'THEN table_name := 'batch_export_statuses';
    WHEN 'org_roles'            THEN table_name := 'org_roles';
    WHEN 'device_types'         THEN table_name := 'device_types';
    WHEN 'content_categories'   THEN table_name := 'content_categories';
    WHEN 'content_statuses'     THEN table_name := 'content_statuses';
    WHEN 'content_types'        THEN table_name := 'content_types';
  END CASE;
  IF table_name IS NULL THEN
    RAISE EXCEPTION 'Catalogo % no soportado', p_catalog;
  END IF;
  IF lower(p_catalog) IN ('alert_levels', 'content_statuses') THEN
    has_weight := TRUE;
  END IF;
END;
$$;

CREATE OR REPLACE FUNCTION heartguard.sp_catalog_list(
  p_catalog text,
  p_limit integer DEFAULT 100,
  p_offset integer DEFAULT 0)
RETURNS TABLE(id text, code text, label text, weight integer)
LANGUAGE plpgsql SECURITY DEFINER
AS $$
DECLARE
  tname text;
  with_weight boolean;
  safe_limit integer := LEAST(GREATEST(p_limit, 1), 200);
  safe_offset integer := GREATEST(p_offset, 0);
BEGIN
  SELECT table_name, has_weight INTO tname, with_weight
  FROM heartguard.sp_catalog_resolve(p_catalog);

  RETURN QUERY EXECUTE format(
    'SELECT (id)::text, (code)::text, (label)::text, %s
       FROM heartguard.%I
      ORDER BY code
      LIMIT %s OFFSET %s',
    CASE WHEN with_weight THEN 'weight::int' ELSE 'NULL::int' END,
    tname, safe_limit, safe_offset
  );
END;
$$;

CREATE OR REPLACE FUNCTION heartguard.sp_catalog_create(
  p_catalog text,
  p_code text,
  p_label text DEFAULT NULL,
  p_weight integer DEFAULT NULL)
RETURNS TABLE(id text, code text, label text, weight integer)
LANGUAGE plpgsql SECURITY DEFINER
AS $$
DECLARE
  tname text;
  with_weight boolean;
  label_clean text;
BEGIN
  SELECT table_name, has_weight INTO tname, with_weight
  FROM heartguard.sp_catalog_resolve(p_catalog);

  IF p_label IS NULL OR btrim(p_label) = '' THEN
    RAISE EXCEPTION 'Label requerido' USING ERRCODE = '23514';
  END IF;
  label_clean := btrim(p_label);

  IF with_weight THEN
    RETURN QUERY EXECUTE format(
      'INSERT INTO heartguard.%I (code, label, weight)
       VALUES ($1,$2,$3)
       RETURNING (id)::text,(code)::text,(label)::text,(weight)::int',
      tname
    ) USING p_code, label_clean, p_weight;
  ELSE
    RETURN QUERY EXECUTE format(
      'INSERT INTO heartguard.%I (code, label)
       VALUES ($1,$2)
       RETURNING (id)::text,(code)::text,(label)::text,NULL::int',
      tname
    ) USING p_code, label_clean;
  END IF;
END;
$$;

CREATE OR REPLACE FUNCTION heartguard.sp_catalog_update(
  p_catalog text,
  p_id uuid,
  p_code text DEFAULT NULL,
  p_label text DEFAULT NULL,
  p_weight integer DEFAULT NULL)
RETURNS TABLE(id text, code text, label text, weight integer)
LANGUAGE plpgsql SECURITY DEFINER
AS $$
DECLARE
  tname text;
  with_weight boolean;
  label_clean text;
BEGIN
  SELECT table_name, has_weight INTO tname, with_weight
  FROM heartguard.sp_catalog_resolve(p_catalog);

  IF p_label IS NOT NULL THEN
    label_clean := btrim(p_label);
    IF label_clean = '' THEN
      RAISE EXCEPTION 'Label requerido' USING ERRCODE = '23514';
    END IF;
  END IF;

  IF with_weight THEN
    RETURN QUERY EXECUTE format(
      'UPDATE heartguard.%I
          SET code   = COALESCE($2, code),
              label  = COALESCE($3, label),
              weight = COALESCE($4, weight)
        WHERE id = $1
      RETURNING (id)::text,(code)::text,(label)::text,(weight)::int',
      tname
    ) USING p_id, p_code, label_clean, p_weight;
  ELSE
    RETURN QUERY EXECUTE format(
      'UPDATE heartguard.%I
          SET code   = COALESCE($2, code),
              label  = COALESCE($3, label)
        WHERE id = $1
      RETURNING (id)::text,(code)::text,(label)::text,NULL::int',
      tname
    ) USING p_id, p_code, label_clean;
  END IF;
END;
$$;

CREATE OR REPLACE FUNCTION heartguard.sp_catalog_delete(
  p_catalog text,
  p_id uuid)
RETURNS boolean
LANGUAGE plpgsql SECURITY DEFINER
AS $$
DECLARE
  tname text;
  dummy boolean;
  rows_deleted integer;
BEGIN
  SELECT table_name, has_weight INTO tname, dummy
  FROM heartguard.sp_catalog_resolve(p_catalog);

  EXECUTE format('DELETE FROM heartguard.%I WHERE id = $1', tname) USING p_id;
  GET DIAGNOSTICS rows_deleted = ROW_COUNT;
  RETURN rows_deleted > 0;
END;
$$;

-- =========================================================
-- Stored procedures: INVITACIONES (12 columnas, casts explícitos)
-- =========================================================
CREATE OR REPLACE FUNCTION heartguard.sp_org_invitation_create(
  p_org_id uuid,
  p_org_role_id uuid,
  p_email text,
  p_ttl_hours integer,
  p_created_by uuid)
RETURNS TABLE (
  id text,
  org_id text,
  email text,
  org_role_id text,
  org_role_code text,
  token text,
  expires_at timestamp,
  used_at timestamp,
  revoked_at timestamp,
  created_by text,
  created_at timestamp,
  status text)
LANGUAGE plpgsql SECURITY DEFINER
AS $$
DECLARE
  new_id uuid;
  ttl integer := COALESCE(p_ttl_hours, 24);
BEGIN
  INSERT INTO heartguard.org_invitations AS inv
    (org_id, email, org_role_id, token, expires_at, created_by, created_at)
  VALUES
    (p_org_id, p_email, p_org_role_id, gen_random_uuid()::text,
     (NOW() + make_interval(hours => ttl))::timestamp,
     p_created_by, NOW()::timestamp)
  RETURNING inv.id INTO new_id;

  RETURN QUERY
  SELECT
    i.id::text,
    i.org_id::text,
    i.email::text,
    i.org_role_id::text,
    COALESCE(oroles.code,'')::text,
    i.token::text,
    i.expires_at::timestamp,
    i.used_at::timestamp,
    i.revoked_at::timestamp,
    i.created_by::text,
    i.created_at::timestamp,
    CASE
      WHEN i.revoked_at IS NOT NULL THEN 'revoked'
      WHEN i.used_at    IS NOT NULL THEN 'used'
      WHEN i.expires_at <= NOW()     THEN 'expired'
      ELSE 'pending'
    END::text
  FROM heartguard.org_invitations i
  LEFT JOIN heartguard.org_roles oroles ON oroles.id = i.org_role_id
  WHERE i.id = new_id;
END;
$$;

CREATE OR REPLACE FUNCTION heartguard.sp_org_invitations_list(
  p_org_id uuid DEFAULT NULL,
  p_limit integer DEFAULT 50,
  p_offset integer DEFAULT 0)
RETURNS TABLE (
  id text,
  org_id text,
  email text,
  org_role_id text,
  org_role_code text,
  token text,
  expires_at timestamp,
  used_at timestamp,
  revoked_at timestamp,
  created_by text,
  created_at timestamp,
  status text)
LANGUAGE plpgsql SECURITY DEFINER
AS $$
DECLARE
  safe_limit integer := LEAST(GREATEST(p_limit, 1), 200);
  safe_offset integer := GREATEST(p_offset, 0);
BEGIN
  RETURN QUERY
  SELECT
    i.id::text,
    i.org_id::text,
    i.email::text,
    i.org_role_id::text,
    COALESCE(oroles.code,'')::text,
    i.token::text,
    i.expires_at::timestamp,
    i.used_at::timestamp,
    i.revoked_at::timestamp,
    i.created_by::text,
    i.created_at::timestamp,
    CASE
      WHEN i.revoked_at IS NOT NULL THEN 'revoked'
      WHEN i.used_at    IS NOT NULL THEN 'used'
      WHEN i.expires_at <= NOW()     THEN 'expired'
      ELSE 'pending'
    END::text
  FROM heartguard.org_invitations i
  LEFT JOIN heartguard.org_roles oroles ON oroles.id = i.org_role_id
  WHERE p_org_id IS NULL OR i.org_id = p_org_id
  ORDER BY i.created_at DESC
  LIMIT safe_limit OFFSET safe_offset;
END;
$$;

CREATE OR REPLACE FUNCTION heartguard.sp_org_invitation_cancel(p_invitation_id uuid)
RETURNS boolean
LANGUAGE plpgsql SECURITY DEFINER
AS $$
DECLARE
  affected integer;
BEGIN
  UPDATE heartguard.org_invitations
  SET revoked_at = NOW()::timestamp
  WHERE id = p_invitation_id AND revoked_at IS NULL AND used_at IS NULL;
  GET DIAGNOSTICS affected = ROW_COUNT;
  RETURN affected > 0;
END;
$$;

-- =========================================================
-- D) Dispositivos y streams
-- =========================================================
CREATE TABLE IF NOT EXISTS device_types (
  id          UUID PRIMARY KEY DEFAULT gen_random_uuid(),
  code        VARCHAR(40) UNIQUE NOT NULL,
  label       VARCHAR(120) NOT NULL
);

ALTER TABLE IF EXISTS device_types ALTER COLUMN label SET NOT NULL;

CREATE TABLE IF NOT EXISTS devices (
  id               UUID PRIMARY KEY DEFAULT gen_random_uuid(),
  org_id           UUID REFERENCES organizations(id) ON DELETE RESTRICT,
  serial           VARCHAR(80) NOT NULL UNIQUE,
  brand            VARCHAR(80),
  model            VARCHAR(80),
  device_type_id   UUID NOT NULL REFERENCES device_types(id) ON DELETE RESTRICT,
  owner_patient_id UUID REFERENCES patients(id) ON DELETE SET NULL,
  registered_at    TIMESTAMP NOT NULL DEFAULT NOW(),
  active           BOOLEAN NOT NULL DEFAULT TRUE
);
CREATE INDEX IF NOT EXISTS idx_devices_org ON devices(org_id);

CREATE TABLE IF NOT EXISTS signal_streams (
  id             UUID PRIMARY KEY DEFAULT gen_random_uuid(),
  patient_id     UUID NOT NULL REFERENCES patients(id) ON DELETE CASCADE,
  device_id      UUID NOT NULL REFERENCES devices(id)  ON DELETE RESTRICT,
  signal_type_id UUID NOT NULL REFERENCES signal_types(id) ON DELETE RESTRICT,
  sample_rate_hz NUMERIC(10,3) CHECK (sample_rate_hz > 0),
  started_at     TIMESTAMP NOT NULL,
  ended_at       TIMESTAMP,
  CONSTRAINT stream_time_ok CHECK (ended_at IS NULL OR ended_at > started_at)
);

CREATE TABLE IF NOT EXISTS timeseries_binding (
  id             UUID PRIMARY KEY DEFAULT gen_random_uuid(),
  stream_id      UUID NOT NULL REFERENCES signal_streams(id) ON DELETE CASCADE,
  influx_org     VARCHAR(120),
  influx_bucket  VARCHAR(120) NOT NULL,
  measurement    VARCHAR(120) NOT NULL,
  retention_hint VARCHAR(60),
  created_at     TIMESTAMP NOT NULL DEFAULT NOW(),
  UNIQUE (stream_id, influx_bucket, measurement)
);

CREATE TABLE IF NOT EXISTS timeseries_binding_tag (
  id         UUID PRIMARY KEY DEFAULT gen_random_uuid(),
  binding_id UUID NOT NULL REFERENCES timeseries_binding(id) ON DELETE CASCADE,
  tag_key    VARCHAR(120) NOT NULL,
  tag_value  VARCHAR(240) NOT NULL,
  UNIQUE (binding_id, tag_key)
);

CREATE OR REPLACE FUNCTION heartguard.sp_signal_streams_list(
  p_limit integer DEFAULT 100,
  p_offset integer DEFAULT 0)
RETURNS TABLE (
  id text,
  patient_id text,
  patient_name text,
  device_id text,
  device_serial text,
  signal_type_code text,
  signal_type_label text,
  sample_rate_hz numeric,
  started_at timestamp,
  ended_at timestamp)
LANGUAGE plpgsql SECURITY DEFINER
AS $$
DECLARE
  safe_limit integer := LEAST(GREATEST(p_limit, 1), 500);
  safe_offset integer := GREATEST(p_offset, 0);
BEGIN
  RETURN QUERY
  SELECT
    ss.id::text,
    ss.patient_id::text,
    pat.person_name::text,
    ss.device_id::text,
    dev.serial::text,
    st.code::text,
    st.label::text,
    ss.sample_rate_hz,
    ss.started_at,
    ss.ended_at
  FROM heartguard.signal_streams ss
  JOIN heartguard.patients pat ON pat.id = ss.patient_id
  JOIN heartguard.devices dev ON dev.id = ss.device_id
  JOIN heartguard.signal_types st ON st.id = ss.signal_type_id
  ORDER BY ss.started_at DESC
  LIMIT safe_limit OFFSET safe_offset;
END;
$$;

CREATE OR REPLACE FUNCTION heartguard.sp_signal_stream_create(
  p_patient_id uuid,
  p_device_id uuid,
  p_signal_type_code text,
  p_sample_rate numeric,
  p_started_at timestamp,
  p_ended_at timestamp)
RETURNS TABLE (
  id text,
  patient_id text,
  patient_name text,
  device_id text,
  device_serial text,
  signal_type_code text,
  signal_type_label text,
  sample_rate_hz numeric,
  started_at timestamp,
  ended_at timestamp)
LANGUAGE plpgsql SECURITY DEFINER
AS $$
DECLARE
  v_signal_type_id uuid;
BEGIN
  SELECT st.id INTO v_signal_type_id
  FROM heartguard.signal_types st
  WHERE lower(st.code) = lower(btrim(p_signal_type_code))
  LIMIT 1;
  IF v_signal_type_id IS NULL THEN
    RAISE EXCEPTION 'Tipo de señal % no existe', p_signal_type_code USING ERRCODE = '23514';
  END IF;

  RETURN QUERY
  INSERT INTO heartguard.signal_streams AS ss (patient_id, device_id, signal_type_id, sample_rate_hz, started_at, ended_at)
  VALUES (p_patient_id, p_device_id, v_signal_type_id, p_sample_rate, p_started_at, p_ended_at)
  RETURNING
    ss.id::text,
    ss.patient_id::text,
    (SELECT pat.person_name::text FROM heartguard.patients pat WHERE pat.id = ss.patient_id),
    ss.device_id::text,
    (SELECT dev.serial::text FROM heartguard.devices dev WHERE dev.id = ss.device_id),
    (SELECT st.code::text FROM heartguard.signal_types st WHERE st.id = ss.signal_type_id),
    (SELECT st.label::text FROM heartguard.signal_types st WHERE st.id = ss.signal_type_id),
    ss.sample_rate_hz,
    ss.started_at,
    ss.ended_at;
END;
$$;

CREATE OR REPLACE FUNCTION heartguard.sp_signal_stream_update(
  p_id uuid,
  p_patient_id uuid,
  p_device_id uuid,
  p_signal_type_code text,
  p_sample_rate numeric,
  p_started_at timestamp,
  p_ended_at timestamp)
RETURNS TABLE (
  id text,
  patient_id text,
  patient_name text,
  device_id text,
  device_serial text,
  signal_type_code text,
  signal_type_label text,
  sample_rate_hz numeric,
  started_at timestamp,
  ended_at timestamp)
LANGUAGE plpgsql SECURITY DEFINER
AS $$
DECLARE
  v_signal_type_id uuid;
BEGIN
  SELECT st.id INTO v_signal_type_id
  FROM heartguard.signal_types st
  WHERE lower(st.code) = lower(btrim(p_signal_type_code))
  LIMIT 1;
  IF v_signal_type_id IS NULL THEN
    RAISE EXCEPTION 'Tipo de señal % no existe', p_signal_type_code USING ERRCODE = '23514';
  END IF;

  RETURN QUERY
  UPDATE heartguard.signal_streams AS ss
     SET patient_id = p_patient_id,
         device_id = p_device_id,
         signal_type_id = v_signal_type_id,
         sample_rate_hz = p_sample_rate,
         started_at = p_started_at,
         ended_at = p_ended_at
   WHERE ss.id = p_id
  RETURNING
    ss.id::text,
    ss.patient_id::text,
    (SELECT pat.person_name::text FROM heartguard.patients pat WHERE pat.id = ss.patient_id),
    ss.device_id::text,
    (SELECT dev.serial::text FROM heartguard.devices dev WHERE dev.id = ss.device_id),
    (SELECT st.code::text FROM heartguard.signal_types st WHERE st.id = ss.signal_type_id),
    (SELECT st.label::text FROM heartguard.signal_types st WHERE st.id = ss.signal_type_id),
    ss.sample_rate_hz,
    ss.started_at,
    ss.ended_at;
END;
$$;

CREATE OR REPLACE FUNCTION heartguard.sp_signal_stream_delete(
  p_id uuid)
RETURNS boolean
LANGUAGE plpgsql SECURITY DEFINER
AS $$
DECLARE
  rows_deleted integer;
BEGIN
  DELETE FROM heartguard.signal_streams WHERE id = p_id;
  GET DIAGNOSTICS rows_deleted = ROW_COUNT;
  RETURN rows_deleted > 0;
END;
$$;

CREATE OR REPLACE FUNCTION heartguard.sp_devices_list(
  p_limit integer DEFAULT 100,
  p_offset integer DEFAULT 0)
RETURNS TABLE (
  id text,
  org_id text,
  org_name text,
  serial text,
  brand text,
  model text,
  device_type_code text,
  device_type_label text,
  owner_patient_id text,
  owner_patient_name text,
  registered_at timestamp,
  active boolean)
LANGUAGE plpgsql SECURITY DEFINER
AS $$
DECLARE
  safe_limit integer := LEAST(GREATEST(p_limit, 1), 500);
  safe_offset integer := GREATEST(p_offset, 0);
BEGIN
  RETURN QUERY
  SELECT
    d.id::text,
    d.org_id::text,
    o.name::text,
    d.serial::text,
    d.brand::text,
    d.model::text,
    dt.code::text,
    dt.label::text,
    d.owner_patient_id::text,
    p.person_name::text,
    d.registered_at,
    d.active
  FROM heartguard.devices d
  LEFT JOIN heartguard.organizations o ON o.id = d.org_id
  JOIN heartguard.device_types dt ON dt.id = d.device_type_id
  LEFT JOIN heartguard.patients p ON p.id = d.owner_patient_id
  ORDER BY d.registered_at DESC
  LIMIT safe_limit OFFSET safe_offset;
END;
$$;

CREATE OR REPLACE FUNCTION heartguard.sp_device_create(
  p_org_id uuid,
  p_serial text,
  p_brand text DEFAULT NULL,
  p_model text DEFAULT NULL,
  p_device_type_code text DEFAULT NULL,
  p_owner_patient_id uuid DEFAULT NULL,
  p_active boolean DEFAULT TRUE)
RETURNS TABLE (
  id text,
  org_id text,
  org_name text,
  serial text,
  brand text,
  model text,
  device_type_code text,
  device_type_label text,
  owner_patient_id text,
  owner_patient_name text,
  registered_at timestamp,
  active boolean)
LANGUAGE plpgsql SECURITY DEFINER
AS $$
DECLARE
  v_serial text;
  v_brand text;
  v_model text;
  v_type_id uuid;
BEGIN
  v_serial := NULLIF(btrim(p_serial), '');
  IF v_serial IS NULL THEN
    RAISE EXCEPTION 'Serie requerida' USING ERRCODE = '23514';
  END IF;

  SELECT dt.id INTO v_type_id
  FROM heartguard.device_types dt
  WHERE lower(dt.code) = lower(btrim(p_device_type_code))
  LIMIT 1;
  IF v_type_id IS NULL THEN
    RAISE EXCEPTION 'Tipo de dispositivo % no existe', p_device_type_code USING ERRCODE = '23514';
  END IF;

  v_brand := NULLIF(btrim(p_brand), '');
  v_model := NULLIF(btrim(p_model), '');

  RETURN QUERY
  INSERT INTO heartguard.devices AS d (org_id, serial, brand, model, device_type_id, owner_patient_id, active)
  VALUES (p_org_id, v_serial, v_brand, v_model, v_type_id, p_owner_patient_id, COALESCE(p_active, TRUE))
  RETURNING
    d.id::text,
    d.org_id::text,
    (SELECT o.name::text FROM heartguard.organizations o WHERE o.id = d.org_id),
    d.serial::text,
    d.brand::text,
    d.model::text,
    (SELECT dt.code::text FROM heartguard.device_types dt WHERE dt.id = d.device_type_id),
    (SELECT dt.label::text FROM heartguard.device_types dt WHERE dt.id = d.device_type_id),
    d.owner_patient_id::text,
    (SELECT p.person_name::text FROM heartguard.patients p WHERE p.id = d.owner_patient_id),
    d.registered_at,
    d.active;
END;
$$;

CREATE OR REPLACE FUNCTION heartguard.sp_device_update(
  p_id uuid,
  p_org_id uuid,
  p_serial text,
  p_brand text,
  p_model text,
  p_device_type_code text,
  p_owner_patient_id uuid,
  p_active boolean)
RETURNS TABLE (
  id text,
  org_id text,
  org_name text,
  serial text,
  brand text,
  model text,
  device_type_code text,
  device_type_label text,
  owner_patient_id text,
  owner_patient_name text,
  registered_at timestamp,
  active boolean)
LANGUAGE plpgsql SECURITY DEFINER
AS $$
DECLARE
  v_serial text;
  v_brand text;
  v_model text;
  v_type_id uuid;
BEGIN
  v_serial := NULLIF(btrim(p_serial), '');
  IF v_serial IS NULL THEN
    RAISE EXCEPTION 'Serie requerida' USING ERRCODE = '23514';
  END IF;

  SELECT dt.id INTO v_type_id
  FROM heartguard.device_types dt
  WHERE lower(dt.code) = lower(btrim(p_device_type_code))
  LIMIT 1;
  IF v_type_id IS NULL THEN
    RAISE EXCEPTION 'Tipo de dispositivo % no existe', p_device_type_code USING ERRCODE = '23514';
  END IF;

  v_brand := NULLIF(btrim(p_brand), '');
  v_model := NULLIF(btrim(p_model), '');

  RETURN QUERY
  UPDATE heartguard.devices AS d
     SET org_id = COALESCE(p_org_id, d.org_id),
         serial = v_serial,
         brand = v_brand,
         model = v_model,
         device_type_id = v_type_id,
         owner_patient_id = p_owner_patient_id,
         active = COALESCE(p_active, d.active)
   WHERE d.id = p_id
  RETURNING
    d.id::text,
    d.org_id::text,
    (SELECT o.name::text FROM heartguard.organizations o WHERE o.id = d.org_id),
    d.serial::text,
    d.brand::text,
    d.model::text,
    (SELECT dt.code::text FROM heartguard.device_types dt WHERE dt.id = d.device_type_id),
    (SELECT dt.label::text FROM heartguard.device_types dt WHERE dt.id = d.device_type_id),
    d.owner_patient_id::text,
    (SELECT p.person_name::text FROM heartguard.patients p WHERE p.id = d.owner_patient_id),
    d.registered_at,
    d.active;
END;
$$;

CREATE OR REPLACE FUNCTION heartguard.sp_device_delete(
  p_id uuid)
RETURNS boolean
LANGUAGE plpgsql SECURITY DEFINER
AS $$
DECLARE
  rows_deleted integer;
BEGIN
  DELETE FROM heartguard.devices WHERE id = p_id;
  GET DIAGNOSTICS rows_deleted = ROW_COUNT;
  RETURN rows_deleted > 0;
END;
$$;

-- =========================================================
-- E) ML e inferencias
-- =========================================================
CREATE TABLE IF NOT EXISTS models (
  id                UUID PRIMARY KEY DEFAULT gen_random_uuid(),
  name              VARCHAR(120) NOT NULL,
  version           VARCHAR(40)  NOT NULL,
  task              VARCHAR(40)  NOT NULL,
  training_data_ref TEXT,
  created_at        TIMESTAMP NOT NULL DEFAULT NOW(),
  UNIQUE(name, version)
);

CREATE TABLE IF NOT EXISTS model_hyperparameters (
  model_id   UUID NOT NULL REFERENCES models(id) ON DELETE CASCADE,
  param_key  TEXT NOT NULL,
  value_json TEXT NOT NULL,
  PRIMARY KEY (model_id, param_key)
);

CREATE OR REPLACE FUNCTION heartguard.fn_model_hyperparams(p_model_id uuid)
RETURNS jsonb
LANGUAGE sql
AS $$
  SELECT jsonb_object_agg(mhp.param_key, mhp.value_json::jsonb)
  FROM heartguard.model_hyperparameters mhp
  WHERE mhp.model_id = p_model_id;
$$;

CREATE OR REPLACE FUNCTION heartguard.sp_models_list(
  p_limit integer DEFAULT 100,
  p_offset integer DEFAULT 0)
RETURNS TABLE (
  id text,
  name text,
  version text,
  task text,
  training_data_ref text,
  hyperparams text,
  created_at timestamp)
LANGUAGE plpgsql SECURITY DEFINER
AS $$
DECLARE
  safe_limit integer := LEAST(GREATEST(p_limit, 1), 500);
  safe_offset integer := GREATEST(p_offset, 0);
BEGIN
  RETURN QUERY
  SELECT
    m.id::text,
    m.name::text,
    m.version::text,
    m.task::text,
    m.training_data_ref,
    heartguard.fn_model_hyperparams(m.id)::text,
    m.created_at
  FROM heartguard.models m
  ORDER BY m.created_at DESC
  LIMIT safe_limit OFFSET safe_offset;
END;
$$;

CREATE OR REPLACE FUNCTION heartguard.sp_model_create(
  p_name text,
  p_version text,
  p_task text,
  p_training_data_ref text DEFAULT NULL,
  p_hyperparams jsonb DEFAULT NULL)
RETURNS TABLE (
  id text,
  name text,
  version text,
  task text,
  training_data_ref text,
  hyperparams text,
  created_at timestamp)
LANGUAGE plpgsql SECURITY DEFINER
AS $$
DECLARE
  v_name text;
  v_version text;
  v_task text;
  v_model RECORD;
BEGIN
  v_name := NULLIF(btrim(p_name), '');
  v_version := NULLIF(btrim(p_version), '');
  v_task := NULLIF(btrim(p_task), '');
  IF v_name IS NULL OR v_version IS NULL OR v_task IS NULL THEN
    RAISE EXCEPTION 'Nombre, versión y tarea son obligatorios' USING ERRCODE = '23514';
  END IF;

  INSERT INTO heartguard.models (name, version, task, training_data_ref)
  VALUES (v_name, v_version, v_task, NULLIF(btrim(p_training_data_ref), ''))
  RETURNING * INTO v_model;

  IF p_hyperparams IS NOT NULL THEN
    INSERT INTO heartguard.model_hyperparameters (model_id, param_key, value_json)
    SELECT v_model.id, kv.key, kv.value::text
    FROM jsonb_each(p_hyperparams) AS kv(key, value);
  END IF;

  RETURN QUERY
  SELECT
    v_model.id::text,
    v_model.name::text,
    v_model.version::text,
    v_model.task::text,
    v_model.training_data_ref,
    heartguard.fn_model_hyperparams(v_model.id)::text,
    v_model.created_at;
END;
$$;

CREATE OR REPLACE FUNCTION heartguard.sp_model_update(
  p_id uuid,
  p_name text,
  p_version text,
  p_task text,
  p_training_data_ref text,
  p_hyperparams jsonb)
RETURNS TABLE (
  id text,
  name text,
  version text,
  task text,
  training_data_ref text,
  hyperparams text,
  created_at timestamp)
LANGUAGE plpgsql SECURITY DEFINER
AS $$
DECLARE
  v_name text;
  v_version text;
  v_task text;
  v_model RECORD;
BEGIN
  v_name := NULLIF(btrim(p_name), '');
  v_version := NULLIF(btrim(p_version), '');
  v_task := NULLIF(btrim(p_task), '');
  IF v_name IS NULL OR v_version IS NULL OR v_task IS NULL THEN
    RAISE EXCEPTION 'Nombre, versión y tarea son obligatorios' USING ERRCODE = '23514';
  END IF;

  UPDATE heartguard.models AS m
     SET name = v_name,
         version = v_version,
         task = v_task,
         training_data_ref = NULLIF(btrim(p_training_data_ref), '')
   WHERE m.id = p_id
  RETURNING * INTO v_model;

  IF NOT FOUND THEN
    RETURN;
  END IF;

  DELETE FROM heartguard.model_hyperparameters WHERE model_id = v_model.id;

  IF p_hyperparams IS NOT NULL THEN
    INSERT INTO heartguard.model_hyperparameters (model_id, param_key, value_json)
    SELECT v_model.id, kv.key, kv.value::text
    FROM jsonb_each(p_hyperparams) AS kv(key, value);
  END IF;

  RETURN QUERY
  SELECT
    v_model.id::text,
    v_model.name::text,
    v_model.version::text,
    v_model.task::text,
    v_model.training_data_ref,
    heartguard.fn_model_hyperparams(v_model.id)::text,
    v_model.created_at;
END;
$$;

CREATE OR REPLACE FUNCTION heartguard.sp_model_delete(
  p_id uuid)
RETURNS boolean
LANGUAGE plpgsql SECURITY DEFINER
AS $$
DECLARE
  rows_deleted integer;
BEGIN
  DELETE FROM heartguard.models WHERE id = p_id;
  GET DIAGNOSTICS rows_deleted = ROW_COUNT;
  RETURN rows_deleted > 0;
END;
$$;

CREATE TABLE IF NOT EXISTS event_types (
  id                  UUID PRIMARY KEY DEFAULT gen_random_uuid(),
  code                VARCHAR(40) NOT NULL UNIQUE,
  description         TEXT,
  severity_default_id UUID NOT NULL REFERENCES alert_levels(id) ON DELETE RESTRICT
);

CREATE OR REPLACE FUNCTION heartguard.sp_event_types_list(
  p_limit integer DEFAULT 100,
  p_offset integer DEFAULT 0)
RETURNS TABLE (
  id text,
  code text,
  description text,
  severity_code text,
  severity_label text)
LANGUAGE plpgsql SECURITY DEFINER
AS $$
DECLARE
  safe_limit integer := LEAST(GREATEST(p_limit, 1), 200);
  safe_offset integer := GREATEST(p_offset, 0);
BEGIN
  RETURN QUERY
  SELECT
    et.id::text,
    et.code::text,
    et.description,
    al.code::text,
    al.label::text
  FROM heartguard.event_types et
  JOIN heartguard.alert_levels al ON al.id = et.severity_default_id
  ORDER BY et.code
  LIMIT safe_limit OFFSET safe_offset;
END;
$$;

CREATE OR REPLACE FUNCTION heartguard.sp_event_type_create(
  p_code text,
  p_description text DEFAULT NULL,
  p_severity_code text DEFAULT NULL)
RETURNS TABLE (
  id text,
  code text,
  description text,
  severity_code text,
  severity_label text)
LANGUAGE plpgsql SECURITY DEFINER
AS $$
DECLARE
  v_code text;
  v_desc text;
  v_severity_id uuid;
BEGIN
  v_code := lower(NULLIF(btrim(p_code), ''));
  IF v_code IS NULL THEN
    RAISE EXCEPTION 'Código requerido' USING ERRCODE = '23514';
  END IF;

  SELECT al.id INTO v_severity_id
  FROM heartguard.alert_levels al
  WHERE lower(al.code) = lower(btrim(p_severity_code))
  LIMIT 1;
  IF v_severity_id IS NULL THEN
    RAISE EXCEPTION 'Nivel de alerta % no existe', p_severity_code USING ERRCODE = '23514';
  END IF;

  v_desc := NULLIF(btrim(p_description), '');

  RETURN QUERY
  INSERT INTO heartguard.event_types AS et (code, description, severity_default_id)
  VALUES (v_code, v_desc, v_severity_id)
  RETURNING
    et.id::text,
    et.code::text,
    et.description,
    (SELECT al.code::text FROM heartguard.alert_levels al WHERE al.id = et.severity_default_id),
    (SELECT al.label::text FROM heartguard.alert_levels al WHERE al.id = et.severity_default_id);
END;
$$;

CREATE OR REPLACE FUNCTION heartguard.sp_event_type_update(
  p_id uuid,
  p_code text,
  p_description text,
  p_severity_code text)
RETURNS TABLE (
  id text,
  code text,
  description text,
  severity_code text,
  severity_label text)
LANGUAGE plpgsql SECURITY DEFINER
AS $$
DECLARE
  v_code text;
  v_desc text;
  v_severity_id uuid;
BEGIN
  v_code := lower(NULLIF(btrim(p_code), ''));
  IF v_code IS NULL THEN
    RAISE EXCEPTION 'Código requerido' USING ERRCODE = '23514';
  END IF;

  SELECT al.id INTO v_severity_id
  FROM heartguard.alert_levels al
  WHERE lower(al.code) = lower(btrim(p_severity_code))
  LIMIT 1;
  IF v_severity_id IS NULL THEN
    RAISE EXCEPTION 'Nivel de alerta % no existe', p_severity_code USING ERRCODE = '23514';
  END IF;

  v_desc := NULLIF(btrim(p_description), '');

  RETURN QUERY
  UPDATE heartguard.event_types AS et
     SET code = v_code,
         description = v_desc,
         severity_default_id = v_severity_id
   WHERE et.id = p_id
  RETURNING
    et.id::text,
    et.code::text,
    et.description,
    (SELECT al.code::text FROM heartguard.alert_levels al WHERE al.id = et.severity_default_id),
    (SELECT al.label::text FROM heartguard.alert_levels al WHERE al.id = et.severity_default_id);
END;
$$;

CREATE OR REPLACE FUNCTION heartguard.sp_event_type_delete(
  p_id uuid)
RETURNS boolean
LANGUAGE plpgsql SECURITY DEFINER
AS $$
DECLARE
  rows_deleted integer;
BEGIN
  DELETE FROM heartguard.event_types WHERE id = p_id;
  GET DIAGNOSTICS rows_deleted = ROW_COUNT;
  RETURN rows_deleted > 0;
END;
$$;

CREATE TABLE IF NOT EXISTS inferences (
  id                 UUID PRIMARY KEY DEFAULT gen_random_uuid(),
  model_id           UUID REFERENCES models(id) ON DELETE SET NULL,
  stream_id          UUID NOT NULL REFERENCES signal_streams(id) ON DELETE CASCADE,
  window_start       TIMESTAMP NOT NULL,
  window_end         TIMESTAMP NOT NULL,
  predicted_event_id UUID NOT NULL REFERENCES event_types(id) ON DELETE RESTRICT,
  score              NUMERIC(5,4) CHECK (score >= 0 AND score <= 1),
  threshold          NUMERIC(5,4),
  created_at         TIMESTAMP NOT NULL DEFAULT NOW(),
  series_ref         TEXT,
  UNIQUE(stream_id, window_start, window_end, predicted_event_id)
);
CREATE INDEX IF NOT EXISTS idx_inferences_stream_time
  ON inferences(stream_id, window_start, window_end);

CREATE TABLE IF NOT EXISTS inference_metadata (
  inference_id UUID NOT NULL REFERENCES inferences(id) ON DELETE CASCADE,
  entry_key    TEXT NOT NULL,
  value_json   TEXT NOT NULL,
  PRIMARY KEY (inference_id, entry_key)
);

CREATE TABLE IF NOT EXISTS inference_feature_snapshot (
  inference_id UUID NOT NULL REFERENCES inferences(id) ON DELETE CASCADE,
  feature_key  TEXT NOT NULL,
  value_json   TEXT NOT NULL,
  PRIMARY KEY (inference_id, feature_key)
);

CREATE OR REPLACE FUNCTION heartguard.fn_inference_metadata(p_inference_id uuid)
RETURNS jsonb
LANGUAGE sql
AS $$
  SELECT jsonb_object_agg(im.entry_key, im.value_json::jsonb)
  FROM heartguard.inference_metadata im
  WHERE im.inference_id = p_inference_id;
$$;

CREATE OR REPLACE FUNCTION heartguard.fn_inference_feature_snapshot(p_inference_id uuid)
RETURNS jsonb
LANGUAGE sql
AS $$
  SELECT jsonb_object_agg(ifs.feature_key, ifs.value_json::jsonb)
  FROM heartguard.inference_feature_snapshot ifs
  WHERE ifs.inference_id = p_inference_id;
$$;

CREATE OR REPLACE FUNCTION heartguard.sp_inferences_list(
  p_limit integer DEFAULT 100,
  p_offset integer DEFAULT 0)
RETURNS TABLE (
  id text,
  model_id text,
  model_name text,
  stream_id text,
  patient_name text,
  device_serial text,
  event_code text,
  event_label text,
  window_start timestamp,
  window_end timestamp,
  score numeric,
  threshold numeric,
  created_at timestamp,
  series_ref text)
LANGUAGE plpgsql SECURITY DEFINER
AS $$
DECLARE
  safe_limit integer := LEAST(GREATEST(p_limit, 1), 500);
  safe_offset integer := GREATEST(p_offset, 0);
BEGIN
  RETURN QUERY
  SELECT
    inf.id::text,
    inf.model_id::text,
    m.name::text,
    inf.stream_id::text,
    pat.person_name::text,
    dev.serial::text,
    et.code::text,
    et.description,
    inf.window_start,
    inf.window_end,
    inf.score,
    inf.threshold,
    inf.created_at,
    inf.series_ref
  FROM heartguard.inferences inf
  JOIN heartguard.signal_streams ss ON ss.id = inf.stream_id
  JOIN heartguard.patients pat ON pat.id = ss.patient_id
  JOIN heartguard.devices dev ON dev.id = ss.device_id
  JOIN heartguard.event_types et ON et.id = inf.predicted_event_id
  LEFT JOIN heartguard.models m ON m.id = inf.model_id
  ORDER BY inf.created_at DESC
  LIMIT safe_limit OFFSET safe_offset;
END;
$$;

CREATE OR REPLACE FUNCTION heartguard.sp_inference_create(
  p_model_id uuid,
  p_stream_id uuid,
  p_window_start timestamp,
  p_window_end timestamp,
  p_event_code text,
  p_score numeric,
  p_threshold numeric,
  p_metadata jsonb DEFAULT NULL,
  p_series_ref text DEFAULT NULL,
  p_feature_snapshot jsonb DEFAULT NULL)
RETURNS TABLE (
  id text,
  model_id text,
  model_name text,
  stream_id text,
  patient_name text,
  device_serial text,
  event_code text,
  event_label text,
  window_start timestamp,
  window_end timestamp,
  score numeric,
  threshold numeric,
  created_at timestamp,
  series_ref text)
LANGUAGE plpgsql SECURITY DEFINER
AS $$
DECLARE
  v_event_id uuid;
  v_inference RECORD;
BEGIN
  IF p_window_end <= p_window_start THEN
    RAISE EXCEPTION 'La ventana debe ser válida' USING ERRCODE = '23514';
  END IF;

  SELECT et.id INTO v_event_id
  FROM heartguard.event_types et
  WHERE lower(et.code) = lower(btrim(p_event_code))
  LIMIT 1;
  IF v_event_id IS NULL THEN
    RAISE EXCEPTION 'Tipo de evento % no existe', p_event_code USING ERRCODE = '23514';
  END IF;

  INSERT INTO heartguard.inferences (model_id, stream_id, window_start, window_end, predicted_event_id, score, threshold, series_ref)
  VALUES (p_model_id, p_stream_id, p_window_start, p_window_end, v_event_id, p_score, p_threshold, NULLIF(btrim(p_series_ref), ''))
  RETURNING * INTO v_inference;

  IF p_metadata IS NOT NULL THEN
    INSERT INTO heartguard.inference_metadata (inference_id, entry_key, value_json)
    SELECT v_inference.id, kv.key, kv.value::text
    FROM jsonb_each(p_metadata) AS kv(key, value);
  END IF;

  IF p_feature_snapshot IS NOT NULL THEN
    INSERT INTO heartguard.inference_feature_snapshot (inference_id, feature_key, value_json)
    SELECT v_inference.id, kv.key, kv.value::text
    FROM jsonb_each(p_feature_snapshot) AS kv(key, value);
  END IF;

  RETURN QUERY
  SELECT
    v_inference.id::text,
    v_inference.model_id::text,
    (SELECT m.name::text FROM heartguard.models m WHERE m.id = v_inference.model_id),
    v_inference.stream_id::text,
    (SELECT pat.person_name::text FROM heartguard.patients pat JOIN heartguard.signal_streams ss ON ss.patient_id = pat.id WHERE ss.id = v_inference.stream_id),
    (SELECT dev.serial::text FROM heartguard.devices dev JOIN heartguard.signal_streams ss ON ss.device_id = dev.id WHERE ss.id = v_inference.stream_id),
    (SELECT et.code::text FROM heartguard.event_types et WHERE et.id = v_inference.predicted_event_id),
    (SELECT et.description FROM heartguard.event_types et WHERE et.id = v_inference.predicted_event_id),
    v_inference.window_start,
    v_inference.window_end,
    v_inference.score,
    v_inference.threshold,
    v_inference.created_at,
    v_inference.series_ref;
END;
$$;

CREATE OR REPLACE FUNCTION heartguard.sp_inference_update(
  p_id uuid,
  p_model_id uuid,
  p_stream_id uuid,
  p_window_start timestamp,
  p_window_end timestamp,
  p_event_code text,
  p_score numeric,
  p_threshold numeric,
  p_metadata jsonb,
  p_series_ref text,
  p_feature_snapshot jsonb)
RETURNS TABLE (
  id text,
  model_id text,
  model_name text,
  stream_id text,
  patient_name text,
  device_serial text,
  event_code text,
  event_label text,
  window_start timestamp,
  window_end timestamp,
  score numeric,
  threshold numeric,
  created_at timestamp,
  series_ref text)
LANGUAGE plpgsql SECURITY DEFINER
AS $$
DECLARE
  v_event_id uuid;
  v_inference RECORD;
BEGIN
  IF p_window_end <= p_window_start THEN
    RAISE EXCEPTION 'La ventana debe ser válida' USING ERRCODE = '23514';
  END IF;

  SELECT et.id INTO v_event_id
  FROM heartguard.event_types et
  WHERE lower(et.code) = lower(btrim(p_event_code))
  LIMIT 1;
  IF v_event_id IS NULL THEN
    RAISE EXCEPTION 'Tipo de evento % no existe', p_event_code USING ERRCODE = '23514';
  END IF;

  UPDATE heartguard.inferences AS inf
     SET model_id = p_model_id,
         stream_id = p_stream_id,
         window_start = p_window_start,
         window_end = p_window_end,
         predicted_event_id = v_event_id,
         score = p_score,
         threshold = p_threshold,
         series_ref = NULLIF(btrim(p_series_ref), '')
   WHERE inf.id = p_id
  RETURNING * INTO v_inference;

  IF NOT FOUND THEN
    RETURN;
  END IF;

  DELETE FROM heartguard.inference_metadata WHERE inference_id = v_inference.id;
  DELETE FROM heartguard.inference_feature_snapshot WHERE inference_id = v_inference.id;

  IF p_metadata IS NOT NULL THEN
    INSERT INTO heartguard.inference_metadata (inference_id, entry_key, value_json)
    SELECT v_inference.id, kv.key, kv.value::text
    FROM jsonb_each(p_metadata) AS kv(key, value);
  END IF;

  IF p_feature_snapshot IS NOT NULL THEN
    INSERT INTO heartguard.inference_feature_snapshot (inference_id, feature_key, value_json)
    SELECT v_inference.id, kv.key, kv.value::text
    FROM jsonb_each(p_feature_snapshot) AS kv(key, value);
  END IF;

  RETURN QUERY
  SELECT
    v_inference.id::text,
    v_inference.model_id::text,
    (SELECT m.name::text FROM heartguard.models m WHERE m.id = v_inference.model_id),
    v_inference.stream_id::text,
    (SELECT pat.person_name::text FROM heartguard.patients pat JOIN heartguard.signal_streams ss ON ss.patient_id = pat.id WHERE ss.id = v_inference.stream_id),
    (SELECT dev.serial::text FROM heartguard.devices dev JOIN heartguard.signal_streams ss ON ss.device_id = dev.id WHERE ss.id = v_inference.stream_id),
    (SELECT et.code::text FROM heartguard.event_types et WHERE et.id = v_inference.predicted_event_id),
    (SELECT et.description FROM heartguard.event_types et WHERE et.id = v_inference.predicted_event_id),
    v_inference.window_start,
    v_inference.window_end,
    v_inference.score,
    v_inference.threshold,
    v_inference.created_at,
    v_inference.series_ref;
END;
$$;

CREATE OR REPLACE FUNCTION heartguard.sp_inference_delete(
  p_id uuid)
RETURNS boolean
LANGUAGE plpgsql SECURITY DEFINER
AS $$
DECLARE
  rows_deleted integer;
BEGIN
  DELETE FROM heartguard.inferences WHERE id = p_id;
  GET DIAGNOSTICS rows_deleted = ROW_COUNT;
  RETURN rows_deleted > 0;
END;
$$;

-- =========================================================
-- F) Ground truth
-- =========================================================
CREATE TABLE IF NOT EXISTS ground_truth_labels (
  id                   UUID PRIMARY KEY DEFAULT gen_random_uuid(),
  patient_id           UUID NOT NULL REFERENCES patients(id) ON DELETE CASCADE,
  event_type_id        UUID NOT NULL REFERENCES event_types(id) ON DELETE RESTRICT,
  onset                TIMESTAMP NOT NULL,
  offset_at            TIMESTAMP,
  annotated_by_user_id UUID REFERENCES users(id) ON DELETE SET NULL,
  source               VARCHAR(40),
  note                 TEXT
);

-- =========================================================
-- G) Alertas y ciclo de vida
-- =========================================================
CREATE TABLE IF NOT EXISTS alert_types (
  id              UUID PRIMARY KEY DEFAULT gen_random_uuid(),
  code            VARCHAR(40) NOT NULL UNIQUE,
  description     TEXT,
  severity_min_id UUID NOT NULL REFERENCES alert_levels(id) ON DELETE RESTRICT,
  severity_max_id UUID NOT NULL REFERENCES alert_levels(id) ON DELETE RESTRICT
);

CREATE TABLE IF NOT EXISTS alert_status (
  id          UUID PRIMARY KEY DEFAULT gen_random_uuid(),
  code        VARCHAR(30) NOT NULL UNIQUE,
  description TEXT,
  step_order  INT NOT NULL
);

CREATE TABLE IF NOT EXISTS alerts (
  id                    UUID PRIMARY KEY DEFAULT gen_random_uuid(),
  patient_id            UUID NOT NULL REFERENCES patients(id) ON DELETE CASCADE,
  type_id               UUID NOT NULL REFERENCES alert_types(id) ON DELETE RESTRICT,
  created_by_model_id   UUID REFERENCES models(id) ON DELETE SET NULL,
  source_inference_id   UUID REFERENCES inferences(id) ON DELETE SET NULL,
  alert_level_id        UUID NOT NULL REFERENCES alert_levels(id) ON DELETE RESTRICT,
  status_id             UUID NOT NULL REFERENCES alert_status(id) ON DELETE RESTRICT,
  created_at            TIMESTAMP NOT NULL DEFAULT NOW(),
  description           TEXT,
  location              geometry(Point,4326),
  duplicate_of_alert_id UUID REFERENCES alerts(id) ON DELETE SET NULL
);
CREATE INDEX IF NOT EXISTS idx_alerts_patient_status ON alerts(patient_id, status_id);
CREATE INDEX IF NOT EXISTS idx_alerts_level ON alerts(alert_level_id);
CREATE INDEX IF NOT EXISTS idx_alerts_loc_gix ON alerts USING GIST(location);
CREATE INDEX IF NOT EXISTS idx_alerts_created_at ON alerts(created_at DESC);

CREATE OR REPLACE FUNCTION heartguard.sp_alerts_list(
  p_limit integer DEFAULT 100,
  p_offset integer DEFAULT 0)
RETURNS TABLE (
  id text,
  org_id text,
  org_name text,
  patient_id text,
  patient_name text,
  alert_type_code text,
  alert_type_label text,
  level_code text,
  level_label text,
  status_code text,
  status_label text,
  created_at timestamp,
  description text)
LANGUAGE plpgsql SECURITY DEFINER
AS $$
DECLARE
  safe_limit integer := LEAST(GREATEST(p_limit, 1), 500);
  safe_offset integer := GREATEST(p_offset, 0);
BEGIN
  RETURN QUERY
  SELECT
    a.id::text,
    p.org_id::text,
    o.name::text,
    a.patient_id::text,
    p.person_name::text,
    at.code::text,
    at.description,
    al.code::text,
    al.label::text,
    ast.code::text,
    ast.description,
    a.created_at,
    a.description
  FROM heartguard.alerts a
  JOIN heartguard.patients p ON p.id = a.patient_id
  LEFT JOIN heartguard.organizations o ON o.id = p.org_id
  JOIN heartguard.alert_types at ON at.id = a.type_id
  JOIN heartguard.alert_levels al ON al.id = a.alert_level_id
  JOIN heartguard.alert_status ast ON ast.id = a.status_id
  ORDER BY a.created_at DESC
  LIMIT safe_limit OFFSET safe_offset;
END;
$$;

CREATE OR REPLACE FUNCTION heartguard.sp_alert_create(
  p_patient_id uuid,
  p_alert_type_code text,
  p_alert_level_code text,
  p_status_code text,
  p_model_id uuid,
  p_inference_id uuid,
  p_description text,
  p_location_wkt text)
RETURNS TABLE (
  id text,
  org_id text,
  org_name text,
  patient_id text,
  patient_name text,
  alert_type_code text,
  alert_type_label text,
  level_code text,
  level_label text,
  status_code text,
  status_label text,
  created_at timestamp,
  description text)
LANGUAGE plpgsql SECURITY DEFINER
AS $$
DECLARE
  v_type_id uuid;
  v_level_id uuid;
  v_status_id uuid;
  v_location geometry(Point,4326);
BEGIN
  SELECT at.id INTO v_type_id
  FROM heartguard.alert_types at
  WHERE lower(at.code) = lower(btrim(p_alert_type_code))
  LIMIT 1;
  IF v_type_id IS NULL THEN
    RAISE EXCEPTION 'Tipo de alerta % no existe', p_alert_type_code USING ERRCODE = '23514';
  END IF;

  SELECT al.id INTO v_level_id
  FROM heartguard.alert_levels al
  WHERE lower(al.code) = lower(btrim(p_alert_level_code))
  LIMIT 1;
  IF v_level_id IS NULL THEN
    RAISE EXCEPTION 'Nivel de alerta % no existe', p_alert_level_code USING ERRCODE = '23514';
  END IF;

  SELECT ast.id INTO v_status_id
  FROM heartguard.alert_status ast
  WHERE lower(ast.code) = lower(btrim(p_status_code))
  LIMIT 1;
  IF v_status_id IS NULL THEN
    RAISE EXCEPTION 'Estatus de alerta % no existe', p_status_code USING ERRCODE = '23514';
  END IF;

  IF p_location_wkt IS NOT NULL AND btrim(p_location_wkt) <> '' THEN
    v_location := ST_GeomFromText(p_location_wkt, 4326);
  END IF;

  RETURN QUERY
  WITH inserted_alert AS (
    INSERT INTO heartguard.alerts AS a (patient_id, type_id, created_by_model_id, source_inference_id, alert_level_id, status_id, description, location)
    VALUES (p_patient_id, v_type_id, p_model_id, p_inference_id, v_level_id, v_status_id, NULLIF(btrim(p_description), ''), v_location)
    RETURNING a.id, a.patient_id, a.type_id, a.alert_level_id, a.status_id, a.created_at, a.description
  )
  SELECT
    ia.id::text,
    p.org_id::text,
    o.name::text,
    ia.patient_id::text,
    p.person_name::text,
    at.code::text,
    at.description,
    al.code::text,
    al.label::text,
    ast.code::text,
    ast.description,
    ia.created_at,
    ia.description
  FROM inserted_alert ia
  JOIN heartguard.patients p ON p.id = ia.patient_id
  LEFT JOIN heartguard.organizations o ON o.id = p.org_id
  JOIN heartguard.alert_types at ON at.id = ia.type_id
  JOIN heartguard.alert_levels al ON al.id = ia.alert_level_id
  JOIN heartguard.alert_status ast ON ast.id = ia.status_id;
END;
$$;

CREATE OR REPLACE FUNCTION heartguard.sp_alert_update(
  p_id uuid,
  p_alert_type_code text,
  p_alert_level_code text,
  p_status_code text,
  p_model_id uuid,
  p_inference_id uuid,
  p_description text,
  p_location_wkt text)
RETURNS TABLE (
  id text,
  org_id text,
  org_name text,
  patient_id text,
  patient_name text,
  alert_type_code text,
  alert_type_label text,
  level_code text,
  level_label text,
  status_code text,
  status_label text,
  created_at timestamp,
  description text)
LANGUAGE plpgsql SECURITY DEFINER
AS $$
DECLARE
  v_type_id uuid;
  v_level_id uuid;
  v_status_id uuid;
  v_location geometry(Point,4326);
BEGIN
  SELECT at.id INTO v_type_id
  FROM heartguard.alert_types at
  WHERE lower(at.code) = lower(btrim(p_alert_type_code))
  LIMIT 1;
  IF v_type_id IS NULL THEN
    RAISE EXCEPTION 'Tipo de alerta % no existe', p_alert_type_code USING ERRCODE = '23514';
  END IF;

  SELECT al.id INTO v_level_id
  FROM heartguard.alert_levels al
  WHERE lower(al.code) = lower(btrim(p_alert_level_code))
  LIMIT 1;
  IF v_level_id IS NULL THEN
    RAISE EXCEPTION 'Nivel de alerta % no existe', p_alert_level_code USING ERRCODE = '23514';
  END IF;

  SELECT ast.id INTO v_status_id
  FROM heartguard.alert_status ast
  WHERE lower(ast.code) = lower(btrim(p_status_code))
  LIMIT 1;
  IF v_status_id IS NULL THEN
    RAISE EXCEPTION 'Estatus de alerta % no existe', p_status_code USING ERRCODE = '23514';
  END IF;

  IF p_location_wkt IS NOT NULL AND btrim(p_location_wkt) <> '' THEN
    v_location := ST_GeomFromText(p_location_wkt, 4326);
  ELSE
    v_location := NULL;
  END IF;

  RETURN QUERY
  WITH updated_alert AS (
    UPDATE heartguard.alerts AS a
       SET type_id = v_type_id,
           alert_level_id = v_level_id,
           status_id = v_status_id,
           created_by_model_id = p_model_id,
           source_inference_id = p_inference_id,
           description = NULLIF(btrim(p_description), ''),
           location = v_location
     WHERE a.id = p_id
    RETURNING a.id, a.patient_id, a.type_id, a.alert_level_id, a.status_id, a.created_at, a.description
  )
  SELECT
    ua.id::text,
    p.org_id::text,
    o.name::text,
    ua.patient_id::text,
    p.person_name::text,
    at.code::text,
    at.description,
    al.code::text,
    al.label::text,
    ast.code::text,
    ast.description,
    ua.created_at,
    ua.description
  FROM updated_alert ua
  JOIN heartguard.patients p ON p.id = ua.patient_id
  LEFT JOIN heartguard.organizations o ON o.id = p.org_id
  JOIN heartguard.alert_types at ON at.id = ua.type_id
  JOIN heartguard.alert_levels al ON al.id = ua.alert_level_id
  JOIN heartguard.alert_status ast ON ast.id = ua.status_id;
END;
$$;

CREATE OR REPLACE FUNCTION heartguard.sp_alert_delete(
  p_id uuid)
RETURNS boolean
LANGUAGE plpgsql SECURITY DEFINER
AS $$
DECLARE
  rows_deleted integer;
BEGIN
  DELETE FROM heartguard.alerts WHERE id = p_id;
  GET DIAGNOSTICS rows_deleted = ROW_COUNT;
  RETURN rows_deleted > 0;
END;
$$;

CREATE TABLE IF NOT EXISTS alert_assignment (
  alert_id            UUID NOT NULL REFERENCES alerts(id) ON DELETE CASCADE,
  assignee_user_id    UUID NOT NULL REFERENCES users(id) ON DELETE CASCADE,
  assigned_by_user_id UUID REFERENCES users(id) ON DELETE SET NULL,
  assigned_at         TIMESTAMP NOT NULL DEFAULT NOW(),
  PRIMARY KEY(alert_id, assignee_user_id, assigned_at)
);

CREATE TABLE IF NOT EXISTS alert_ack (
  id              UUID PRIMARY KEY DEFAULT gen_random_uuid(),
  alert_id        UUID NOT NULL REFERENCES alerts(id) ON DELETE CASCADE,
  ack_by_user_id  UUID REFERENCES users(id) ON DELETE SET NULL,
  ack_at          TIMESTAMP NOT NULL DEFAULT NOW(),
  note            TEXT
);

CREATE TABLE IF NOT EXISTS alert_resolution (
  id                  UUID PRIMARY KEY DEFAULT gen_random_uuid(),
  alert_id            UUID NOT NULL REFERENCES alerts(id) ON DELETE CASCADE,
  resolved_by_user_id UUID REFERENCES users(id) ON DELETE SET NULL,
  resolved_at         TIMESTAMP NOT NULL DEFAULT NOW(),
  outcome             VARCHAR(80),
  note                TEXT
);

CREATE TABLE IF NOT EXISTS alert_delivery (
  id                 UUID PRIMARY KEY DEFAULT gen_random_uuid(),
  alert_id           UUID NOT NULL REFERENCES alerts(id) ON DELETE CASCADE,
  channel_id         UUID NOT NULL REFERENCES alert_channels(id) ON DELETE RESTRICT,
  target             VARCHAR(160) NOT NULL,
  sent_at            TIMESTAMP NOT NULL DEFAULT NOW(),
  delivery_status_id UUID NOT NULL REFERENCES delivery_statuses(id) ON DELETE RESTRICT
);
CREATE INDEX IF NOT EXISTS idx_delivery_alert_channel ON alert_delivery(alert_id, channel_id);

<<<<<<< HEAD
CREATE TABLE IF NOT EXISTS alert_delivery_payload (
  delivery_id UUID NOT NULL REFERENCES alert_delivery(id) ON DELETE CASCADE,
  payload_key TEXT NOT NULL,
  value_json  TEXT NOT NULL,
  PRIMARY KEY (delivery_id, payload_key)
);

CREATE OR REPLACE FUNCTION heartguard.fn_alert_delivery_payload(p_delivery_id uuid)
RETURNS jsonb
LANGUAGE sql
AS $$
  SELECT jsonb_object_agg(adp.payload_key, adp.value_json::jsonb)
  FROM heartguard.alert_delivery_payload adp
  WHERE adp.delivery_id = p_delivery_id;
$$;

-- Trigger: poblar alerts.org_id desde patients.org_id
CREATE OR REPLACE FUNCTION set_alert_org_from_patient()
RETURNS TRIGGER AS $$
BEGIN
  IF NEW.patient_id IS NOT NULL THEN
    SELECT org_id INTO NEW.org_id FROM patients WHERE id = NEW.patient_id;
  END IF;
  RETURN NEW;
END; $$ LANGUAGE plpgsql;

DROP TRIGGER IF EXISTS trg_alerts_set_org ON alerts;
CREATE TRIGGER trg_alerts_set_org
BEFORE INSERT OR UPDATE OF patient_id ON alerts
FOR EACH ROW
EXECUTE FUNCTION set_alert_org_from_patient();

=======
>>>>>>> c608230b
-- =========================================================
-- H) Ubicaciones
-- =========================================================
CREATE TABLE IF NOT EXISTS patient_locations (
  id         UUID PRIMARY KEY DEFAULT gen_random_uuid(),
  patient_id UUID NOT NULL REFERENCES patients(id) ON DELETE CASCADE,
  ts         TIMESTAMP NOT NULL DEFAULT NOW(),
  geom       geometry(Point,4326) NOT NULL,
  source     VARCHAR(40),
  accuracy_m NUMERIC(7,2),
  UNIQUE(patient_id, ts)
);
CREATE INDEX IF NOT EXISTS idx_patient_locations_geom_gix ON patient_locations USING GIST(geom);
CREATE INDEX IF NOT EXISTS idx_patient_locations_ts ON patient_locations(patient_id, ts DESC);

CREATE TABLE IF NOT EXISTS user_locations (
  id         UUID PRIMARY KEY DEFAULT gen_random_uuid(),
  user_id    UUID NOT NULL REFERENCES users(id) ON DELETE CASCADE,
  ts         TIMESTAMP NOT NULL DEFAULT NOW(),
  geom       geometry(Point,4326) NOT NULL,
  source     VARCHAR(40),
  accuracy_m NUMERIC(7,2),
  UNIQUE (user_id, ts)
);
CREATE INDEX IF NOT EXISTS idx_user_locations_geom_gix ON user_locations USING GIST(geom);
CREATE INDEX IF NOT EXISTS idx_user_locations_ts ON user_locations(user_id, ts DESC);

-- =========================================================
-- I) Operación
-- =========================================================
CREATE TABLE IF NOT EXISTS services (
  id          UUID PRIMARY KEY DEFAULT gen_random_uuid(),
  name        VARCHAR(120) NOT NULL UNIQUE,
  url         VARCHAR(255) NOT NULL,
  description TEXT,
  created_at  TIMESTAMP NOT NULL DEFAULT NOW()
);

CREATE TABLE IF NOT EXISTS service_health (
  id                 UUID PRIMARY KEY DEFAULT gen_random_uuid(),
  service_id         UUID NOT NULL REFERENCES services(id) ON DELETE CASCADE,
  checked_at         TIMESTAMP NOT NULL DEFAULT NOW(),
  service_status_id  UUID NOT NULL REFERENCES service_statuses(id) ON DELETE RESTRICT,
  latency_ms         INT CHECK (latency_ms >= 0),
  version            VARCHAR(40)
);
CREATE INDEX IF NOT EXISTS idx_service_health_service_time ON service_health(service_id, checked_at DESC);

-- =========================================================
-- Contenido editorial para panel (knowledge base)
-- =========================================================
CREATE TABLE IF NOT EXISTS content_categories (
  id    UUID PRIMARY KEY DEFAULT gen_random_uuid(),
  code  VARCHAR(60) NOT NULL UNIQUE,
  label VARCHAR(120) NOT NULL,
  color VARCHAR(16)
);

CREATE TABLE IF NOT EXISTS content_statuses (
  id     UUID PRIMARY KEY DEFAULT gen_random_uuid(),
  code   VARCHAR(40) NOT NULL UNIQUE,
  label  VARCHAR(80) NOT NULL,
  weight INT NOT NULL DEFAULT 0
);

CREATE TABLE IF NOT EXISTS content_types (
  id          UUID PRIMARY KEY DEFAULT gen_random_uuid(),
  code        VARCHAR(40) NOT NULL UNIQUE,
  label       VARCHAR(120) NOT NULL,
  description TEXT
);

CREATE TABLE IF NOT EXISTS content_items (
  id              UUID PRIMARY KEY DEFAULT gen_random_uuid(),
  title           TEXT NOT NULL,
  summary         TEXT,
  slug            VARCHAR(160) UNIQUE,
  locale          VARCHAR(16) NOT NULL DEFAULT 'es',
  category_id     UUID NOT NULL REFERENCES content_categories(id) ON DELETE RESTRICT,
  status_id       UUID NOT NULL REFERENCES content_statuses(id) ON DELETE RESTRICT,
  content_type_id UUID NOT NULL REFERENCES content_types(id) ON DELETE RESTRICT,
  author_user_id  UUID REFERENCES users(id) ON DELETE SET NULL,
  created_at      TIMESTAMP NOT NULL DEFAULT NOW(),
  updated_at      TIMESTAMP NOT NULL DEFAULT NOW(),
  published_at    TIMESTAMP,
  archived_at     TIMESTAMP
);
CREATE INDEX IF NOT EXISTS idx_content_items_category ON content_items(category_id);
CREATE INDEX IF NOT EXISTS idx_content_items_status ON content_items(status_id);
CREATE INDEX IF NOT EXISTS idx_content_items_type ON content_items(content_type_id);
CREATE INDEX IF NOT EXISTS idx_content_items_author ON content_items(author_user_id);
CREATE INDEX IF NOT EXISTS idx_content_items_created_at ON content_items(created_at DESC);
CREATE UNIQUE INDEX IF NOT EXISTS idx_content_items_slug_unique
  ON content_items(LOWER(slug))
  WHERE slug IS NOT NULL AND btrim(slug) <> '';

CREATE TABLE IF NOT EXISTS content_versions (
  id             UUID PRIMARY KEY DEFAULT gen_random_uuid(),
  content_id     UUID NOT NULL REFERENCES content_items(id) ON DELETE CASCADE,
  version_no     INT NOT NULL,
  body           TEXT NOT NULL,
  editor_user_id UUID REFERENCES users(id) ON DELETE SET NULL,
  note           TEXT,
  change_type    VARCHAR(40) NOT NULL DEFAULT 'edit',
  created_at     TIMESTAMP NOT NULL DEFAULT NOW(),
  published      BOOLEAN NOT NULL DEFAULT FALSE,
  UNIQUE (content_id, version_no)
);
CREATE INDEX IF NOT EXISTS idx_content_versions_content ON content_versions(content_id, version_no DESC);

CREATE TABLE IF NOT EXISTS content_block_types (
  id          UUID PRIMARY KEY DEFAULT gen_random_uuid(),
  code        VARCHAR(60) NOT NULL UNIQUE,
  label       VARCHAR(120) NOT NULL,
  description TEXT
);

CREATE TABLE IF NOT EXISTS content_blocks (
  id            UUID PRIMARY KEY DEFAULT gen_random_uuid(),
  version_id    UUID NOT NULL REFERENCES content_versions(id) ON DELETE CASCADE,
  block_type_id UUID NOT NULL REFERENCES content_block_types(id) ON DELETE RESTRICT,
  position      INT NOT NULL DEFAULT 0,
  title         TEXT,
  content       TEXT NOT NULL,
  created_at    TIMESTAMP NOT NULL DEFAULT NOW(),
  CONSTRAINT content_block_position_nonneg CHECK (position >= 0)
);
CREATE INDEX IF NOT EXISTS idx_content_blocks_version ON content_blocks(version_id, position);

CREATE TABLE IF NOT EXISTS content_updates (
  id             UUID PRIMARY KEY DEFAULT gen_random_uuid(),
  content_id     UUID NOT NULL REFERENCES content_items(id) ON DELETE CASCADE,
  editor_user_id UUID REFERENCES users(id) ON DELETE SET NULL,
  change_type    VARCHAR(40) NOT NULL,
  note           TEXT,
  created_at     TIMESTAMP NOT NULL DEFAULT NOW()
);
CREATE INDEX IF NOT EXISTS idx_content_updates_content ON content_updates(content_id);
CREATE INDEX IF NOT EXISTS idx_content_updates_created_at ON content_updates(created_at DESC);

-- Stored procedures: Contenido editorial

CREATE OR REPLACE FUNCTION heartguard.sp_content_block_types_list(
  p_limit integer DEFAULT 100,
  p_offset integer DEFAULT 0)
RETURNS TABLE (
  id text,
  code text,
  label text,
  description text)
LANGUAGE plpgsql SECURITY DEFINER
AS $$
DECLARE
  safe_limit integer := LEAST(GREATEST(p_limit, 1), 200);
  safe_offset integer := GREATEST(p_offset, 0);
BEGIN
  RETURN QUERY
  SELECT
    cbt.id::text,
    cbt.code::text,
    cbt.label::text,
    cbt.description
  FROM heartguard.content_block_types cbt
  ORDER BY LOWER(cbt.code), cbt.label
  LIMIT safe_limit OFFSET safe_offset;
END;
$$;

CREATE OR REPLACE FUNCTION heartguard.sp_content_block_type_create(
  p_code text,
  p_label text,
  p_description text DEFAULT NULL)
RETURNS TABLE (
  id text,
  code text,
  label text,
  description text)
LANGUAGE plpgsql SECURITY DEFINER
AS $$
DECLARE
  v_code text;
  v_label text;
  v_description text;
BEGIN
  v_code := lower(btrim(p_code));
  IF v_code IS NULL OR v_code = '' THEN
    RAISE EXCEPTION 'Código requerido' USING ERRCODE = '23514';
  END IF;

  v_label := NULLIF(btrim(p_label), '');
  IF v_label IS NULL THEN
    RAISE EXCEPTION 'Nombre requerido' USING ERRCODE = '23514';
  END IF;

  v_description := NULLIF(btrim(p_description), '');

  RETURN QUERY
  INSERT INTO heartguard.content_block_types AS cbt (code, label, description)
  VALUES (v_code, v_label, v_description)
  RETURNING cbt.id::text, cbt.code::text, cbt.label::text, cbt.description;
END;
$$;

CREATE OR REPLACE FUNCTION heartguard.sp_content_block_type_update(
  p_id uuid,
  p_code text DEFAULT NULL,
  p_label text DEFAULT NULL,
  p_description text DEFAULT NULL)
RETURNS TABLE (
  id text,
  code text,
  label text,
  description text)
LANGUAGE plpgsql SECURITY DEFINER
AS $$
DECLARE
  v_code text;
  v_label text;
  v_description text;
BEGIN
  IF p_code IS NOT NULL THEN
    v_code := lower(btrim(p_code));
    IF v_code = '' THEN
      RAISE EXCEPTION 'Código requerido' USING ERRCODE = '23514';
    END IF;
  END IF;

  IF p_label IS NOT NULL THEN
    v_label := NULLIF(btrim(p_label), '');
    IF v_label IS NULL THEN
      RAISE EXCEPTION 'Nombre requerido' USING ERRCODE = '23514';
    END IF;
  END IF;

  IF p_description IS NOT NULL THEN
    v_description := NULLIF(btrim(p_description), '');
  END IF;

  RETURN QUERY
  UPDATE heartguard.content_block_types cbt
     SET code = COALESCE(v_code, cbt.code),
         label = COALESCE(v_label, cbt.label),
         description = CASE WHEN p_description IS NULL THEN cbt.description ELSE v_description END
   WHERE cbt.id = p_id
  RETURNING cbt.id::text, cbt.code::text, cbt.label::text, cbt.description;
END;
$$;

CREATE OR REPLACE FUNCTION heartguard.sp_content_block_type_delete(
  p_id uuid)
RETURNS boolean
LANGUAGE plpgsql SECURITY DEFINER
AS $$
DECLARE
  rows_deleted integer;
BEGIN
  DELETE FROM heartguard.content_block_types cbt
  WHERE cbt.id = p_id;
  GET DIAGNOSTICS rows_deleted = ROW_COUNT;
  RETURN rows_deleted > 0;
END;
$$;

CREATE OR REPLACE FUNCTION heartguard.sp_content_list(
  p_type text DEFAULT NULL,
  p_status text DEFAULT NULL,
  p_category text DEFAULT NULL,
  p_search text DEFAULT NULL,
  p_limit integer DEFAULT 100,
  p_offset integer DEFAULT 0)
RETURNS TABLE (
  id text,
  title text,
  status_code text,
  status_label text,
  status_weight int,
  category_code text,
  category_label text,
  type_code text,
  type_label text,
  author_name text,
  author_email text,
  updated_at timestamp,
  published_at timestamp,
  created_at timestamp)
LANGUAGE plpgsql SECURITY DEFINER
AS $$
DECLARE
  safe_limit integer := LEAST(GREATEST(p_limit, 1), 500);
  safe_offset integer := GREATEST(p_offset, 0);
  type_code text := NULLIF(btrim(lower(p_type)), '');
  status_code text := NULLIF(btrim(lower(p_status)), '');
  category_code text := NULLIF(btrim(lower(p_category)), '');
  search_term text := NULLIF(btrim(p_search), '');
BEGIN
  RETURN QUERY
  SELECT
    ci.id::text,
    ci.title::text,
    cs.code::text,
    cs.label::text,
    cs.weight::int,
    cc.code::text,
    cc.label::text,
    ct.code::text,
    ct.label::text,
    au.name::text,
    au.email::text,
    ci.updated_at,
    ci.published_at,
    ci.created_at
  FROM heartguard.content_items ci
  JOIN heartguard.content_statuses cs ON cs.id = ci.status_id
  JOIN heartguard.content_categories cc ON cc.id = ci.category_id
  JOIN heartguard.content_types ct ON ct.id = ci.content_type_id
  LEFT JOIN heartguard.users au ON au.id = ci.author_user_id
  WHERE (type_code IS NULL OR lower(ct.code) = type_code)
    AND (status_code IS NULL OR lower(cs.code) = status_code)
    AND (category_code IS NULL OR lower(cc.code) = category_code)
    AND (
      search_term IS NULL OR search_term = ''
      OR ci.title ILIKE '%' || search_term || '%'
      OR COALESCE(ci.summary, '') ILIKE '%' || search_term || '%'
      OR COALESCE(ci.slug, '') ILIKE '%' || search_term || '%'
      OR COALESCE(au.name, '') ILIKE '%' || search_term || '%'
      OR COALESCE(au.email, '') ILIKE '%' || search_term || '%'
    )
  ORDER BY ci.updated_at DESC, ci.created_at DESC
  LIMIT safe_limit OFFSET safe_offset;
END;
$$;

CREATE OR REPLACE FUNCTION heartguard.sp_content_detail(
  p_content_id uuid)
RETURNS TABLE (
  id text,
  title text,
  summary text,
  slug text,
  locale text,
  status_code text,
  status_label text,
  status_weight int,
  category_code text,
  category_label text,
  type_code text,
  type_label text,
  author_user_id text,
  author_name text,
  author_email text,
  created_at timestamp,
  updated_at timestamp,
  published_at timestamp,
  archived_at timestamp,
  latest_version_no int,
  latest_version_id text,
  latest_version_created_at timestamp,
  latest_body text,
  blocks jsonb)
LANGUAGE plpgsql SECURITY DEFINER
AS $$
BEGIN
  RETURN QUERY
  WITH base AS (
    SELECT
      ci.id,
      ci.title,
      ci.summary,
      ci.slug,
      ci.locale,
      ci.created_at,
      ci.updated_at,
      ci.published_at,
      ci.archived_at,
      cs.code AS status_code,
      cs.label AS status_label,
      cs.weight AS status_weight,
      cc.code AS category_code,
      cc.label AS category_label,
      ct.code AS type_code,
      ct.label AS type_label,
      ci.author_user_id,
      au.name AS author_name,
      au.email AS author_email
    FROM heartguard.content_items ci
    JOIN heartguard.content_statuses cs ON cs.id = ci.status_id
    JOIN heartguard.content_categories cc ON cc.id = ci.category_id
    JOIN heartguard.content_types ct ON ct.id = ci.content_type_id
    LEFT JOIN heartguard.users au ON au.id = ci.author_user_id
    WHERE ci.id = p_content_id
  ), latest_version AS (
    SELECT
      cv.content_id,
      cv.version_no,
      cv.body,
      cv.id AS version_id,
      cv.created_at
    FROM heartguard.content_versions cv
    WHERE cv.content_id = p_content_id
    ORDER BY cv.version_no DESC
    LIMIT 1
  ), blocks AS (
    SELECT
      lb.version_id,
      COALESCE(jsonb_agg(
        jsonb_build_object(
          'id', cb.id::text,
          'block_type_code', cbt.code,
          'block_type_label', cbt.label,
          'position', cb.position,
          'title', cb.title,
          'content', cb.content
        )
        ORDER BY cb.position, cb.created_at
      ), '[]'::jsonb) AS blocks
    FROM latest_version lb
    JOIN heartguard.content_blocks cb ON cb.version_id = lb.version_id
    JOIN heartguard.content_block_types cbt ON cbt.id = cb.block_type_id
    GROUP BY lb.version_id
  )
  SELECT
    b.id::text,
    b.title::text,
    b.summary::text,
    b.slug::text,
    b.locale::text,
    lower(b.status_code)::text,
    b.status_label::text,
    b.status_weight::int,
    lower(b.category_code)::text,
    b.category_label::text,
    lower(b.type_code)::text,
    b.type_label::text,
    b.author_user_id::text,
    b.author_name::text,
    b.author_email::text,
    b.created_at,
    b.updated_at,
    b.published_at,
    b.archived_at,
    lv.version_no,
    lv.version_id::text,
    lv.created_at,
    lv.body::text,
    COALESCE(bl.blocks, '[]'::jsonb)
  FROM base b
  LEFT JOIN latest_version lv ON lv.content_id = b.id
  LEFT JOIN blocks bl ON bl.version_id = lv.version_id;
END;
$$;

CREATE OR REPLACE FUNCTION heartguard.sp_content_versions(
  p_content_id uuid,
  p_limit integer DEFAULT 20,
  p_offset integer DEFAULT 0)
RETURNS TABLE (
  id text,
  version_no int,
  created_at timestamp,
  editor_user_id text,
  editor_name text,
  change_type text,
  note text,
  published boolean,
  body text)
LANGUAGE plpgsql SECURITY DEFINER
AS $$
DECLARE
  safe_limit integer := LEAST(GREATEST(p_limit, 1), 100);
  safe_offset integer := GREATEST(p_offset, 0);
BEGIN
  RETURN QUERY
  SELECT
    cv.id::text,
    cv.version_no,
    cv.created_at,
    cv.editor_user_id::text,
    u.name::text,
    cv.change_type::text,
    cv.note::text,
    cv.published,
    cv.body
  FROM heartguard.content_versions cv
  LEFT JOIN heartguard.users u ON u.id = cv.editor_user_id
  WHERE cv.content_id = p_content_id
  ORDER BY cv.version_no DESC
  LIMIT safe_limit OFFSET safe_offset;
END;
$$;

CREATE OR REPLACE FUNCTION heartguard.sp_content_resolve_block_type(p_code text)
RETURNS uuid
LANGUAGE plpgsql
AS $$
DECLARE
  v_id uuid;
BEGIN
  IF p_code IS NULL OR btrim(p_code) = '' THEN
    SELECT id INTO v_id FROM heartguard.content_block_types WHERE code = 'richtext' LIMIT 1;
  ELSE
    SELECT id INTO v_id FROM heartguard.content_block_types WHERE lower(code) = lower(p_code) LIMIT 1;
    IF v_id IS NULL THEN
      SELECT id INTO v_id FROM heartguard.content_block_types WHERE code = 'richtext' LIMIT 1;
    END IF;
  END IF;
  IF v_id IS NULL THEN
    RAISE EXCEPTION 'Tipo de bloque % no configurado', COALESCE(p_code, 'richtext') USING ERRCODE = '23514';
  END IF;
  RETURN v_id;
END;
$$;

CREATE OR REPLACE FUNCTION heartguard.sp_content_create(
  p_title text,
  p_status_code text,
  p_category_code text,
  p_type_code text,
  p_summary text DEFAULT NULL,
  p_slug text DEFAULT NULL,
  p_locale text DEFAULT 'es',
  p_author_email text DEFAULT NULL,
  p_body text DEFAULT '',
  p_blocks jsonb DEFAULT NULL,
  p_actor uuid DEFAULT NULL,
  p_note text DEFAULT NULL,
  p_published_at timestamp DEFAULT NULL)
RETURNS TABLE (
  id text,
  title text,
  summary text,
  slug text,
  locale text,
  status_code text,
  status_label text,
  status_weight int,
  category_code text,
  category_label text,
  type_code text,
  type_label text,
  author_user_id text,
  author_name text,
  author_email text,
  created_at timestamp,
  updated_at timestamp,
  published_at timestamp,
  archived_at timestamp,
  latest_version_no int,
  latest_version_id text,
  latest_version_created_at timestamp,
  latest_body text,
  blocks jsonb)
LANGUAGE plpgsql SECURITY DEFINER
AS $$
DECLARE
  v_status_id uuid;
  v_category_id uuid;
  v_type_id uuid;
  v_author_id uuid;
  v_content_id uuid;
  v_version_id uuid;
  v_publish_at timestamp := p_published_at;
  v_locale text := COALESCE(NULLIF(btrim(p_locale), ''), 'es');
  v_body text := COALESCE(p_body, '');
  v_status_code_text text;
  block_record jsonb;
  v_block_type uuid;
  v_note text := COALESCE(NULLIF(btrim(p_note), ''), 'Alta de contenido');
BEGIN
  SELECT cs.id INTO v_status_id
  FROM heartguard.content_statuses cs
  WHERE lower(cs.code) = lower(p_status_code);
  IF v_status_id IS NULL THEN
    RAISE EXCEPTION 'Estatus de contenido % no encontrado', p_status_code USING ERRCODE = '23514';
  END IF;
  SELECT lower(cs.code) INTO v_status_code_text
  FROM heartguard.content_statuses cs
  WHERE cs.id = v_status_id;

  SELECT cc.id INTO v_category_id
  FROM heartguard.content_categories cc
  WHERE lower(cc.code) = lower(p_category_code);
  IF v_category_id IS NULL THEN
    RAISE EXCEPTION 'Categoría de contenido % no encontrada', p_category_code USING ERRCODE = '23514';
  END IF;

  SELECT ct.id INTO v_type_id
  FROM heartguard.content_types ct
  WHERE lower(ct.code) = lower(p_type_code);
  IF v_type_id IS NULL THEN
    RAISE EXCEPTION 'Tipo de contenido % no encontrado', p_type_code USING ERRCODE = '23514';
  END IF;

  IF p_author_email IS NOT NULL AND btrim(p_author_email) <> '' THEN
    SELECT u.id INTO v_author_id
    FROM heartguard.users u
    WHERE lower(u.email) = lower(p_author_email);
    IF v_author_id IS NULL THEN
      RAISE EXCEPTION 'Autor con email % no existe', p_author_email USING ERRCODE = '23503';
    END IF;
  END IF;

  IF v_publish_at IS NULL AND v_status_code_text = 'published' THEN
    v_publish_at := NOW();
  END IF;

  INSERT INTO heartguard.content_items AS ci
    (title, summary, slug, locale, category_id, status_id, content_type_id, author_user_id, created_at, updated_at, published_at)
  VALUES
    (p_title, NULLIF(btrim(p_summary), ''), NULLIF(btrim(p_slug), ''), v_locale, v_category_id, v_status_id, v_type_id, v_author_id, NOW(), NOW(), v_publish_at)
  RETURNING ci.id INTO v_content_id;

  INSERT INTO heartguard.content_versions AS cv
    (content_id, version_no, body, editor_user_id, note, change_type, created_at, published)
  VALUES
    (v_content_id, 1, v_body, p_actor, 'Versión inicial', 'create', NOW(), v_status_code_text = 'published')
  RETURNING cv.id INTO v_version_id;

  IF p_blocks IS NOT NULL AND jsonb_typeof(p_blocks) = 'array' AND jsonb_array_length(p_blocks) > 0 THEN
    FOR block_record IN SELECT value FROM jsonb_array_elements(p_blocks) AS t(value)
    LOOP
      v_block_type := heartguard.sp_content_resolve_block_type(block_record->>'block_type');
      INSERT INTO heartguard.content_blocks (version_id, block_type_id, position, title, content)
      VALUES (
        v_version_id,
        v_block_type,
        COALESCE((block_record->>'position')::int, 0),
        NULLIF(block_record->>'title', ''),
        COALESCE(block_record->>'content', '')
      );
    END LOOP;
  ELSE
    v_block_type := heartguard.sp_content_resolve_block_type('richtext');
    INSERT INTO heartguard.content_blocks (version_id, block_type_id, position, title, content)
    VALUES (v_version_id, v_block_type, 0, NULL, v_body);
  END IF;

  INSERT INTO heartguard.content_updates (content_id, editor_user_id, change_type, note, created_at)
  VALUES (v_content_id, p_actor, 'create', v_note, NOW());

  RETURN QUERY SELECT * FROM heartguard.sp_content_detail(v_content_id);
END;
$$;

CREATE OR REPLACE FUNCTION heartguard.sp_content_update(
  p_content_id uuid,
  p_title text DEFAULT NULL,
  p_summary text DEFAULT NULL,
  p_slug text DEFAULT NULL,
  p_locale text DEFAULT NULL,
  p_status_code text DEFAULT NULL,
  p_category_code text DEFAULT NULL,
  p_type_code text DEFAULT NULL,
  p_author_email text DEFAULT NULL,
  p_body text DEFAULT NULL,
  p_blocks jsonb DEFAULT NULL,
  p_actor uuid DEFAULT NULL,
  p_note text DEFAULT NULL,
  p_published_at timestamp DEFAULT NULL,
  p_force_new_version boolean DEFAULT FALSE)
RETURNS TABLE (
  id text,
  title text,
  summary text,
  slug text,
  locale text,
  status_code text,
  status_label text,
  status_weight int,
  category_code text,
  category_label text,
  type_code text,
  type_label text,
  author_user_id text,
  author_name text,
  author_email text,
  created_at timestamp,
  updated_at timestamp,
  published_at timestamp,
  archived_at timestamp,
  latest_version_no int,
  latest_version_id text,
  latest_version_created_at timestamp,
  latest_body text,
  blocks jsonb)
LANGUAGE plpgsql SECURITY DEFINER
AS $$
DECLARE
  v_status_id uuid;
  v_category_id uuid;
  v_type_id uuid;
  v_author_id uuid;
  v_publish_at timestamp := p_published_at;
  v_locale text;
  v_has_version boolean := FALSE;
  v_next_version int;
  v_version_id uuid;
  v_body text;
  v_previous_body text;
  block_record jsonb;
  v_block_type uuid;
  v_note text := COALESCE(NULLIF(btrim(p_note), ''), 'Actualización de contenido');
  v_current record;
  v_any_change boolean := FALSE;
  v_status_code_text text;
BEGIN
  SELECT * INTO v_current
  FROM heartguard.content_items ci
  WHERE ci.id = p_content_id
  FOR UPDATE;

  IF NOT FOUND THEN
    RAISE EXCEPTION 'Contenido % no existe', p_content_id USING ERRCODE = '23503';
  END IF;

  IF p_status_code IS NOT NULL THEN
    SELECT cs.id INTO v_status_id
    FROM heartguard.content_statuses cs
    WHERE lower(cs.code) = lower(p_status_code);
    IF v_status_id IS NULL THEN
      RAISE EXCEPTION 'Estatus de contenido % no encontrado', p_status_code USING ERRCODE = '23514';
    END IF;
  ELSE
    v_status_id := v_current.status_id;
  END IF;
  SELECT lower(cs.code) INTO v_status_code_text
  FROM heartguard.content_statuses cs
  WHERE cs.id = v_status_id;

  IF p_category_code IS NOT NULL THEN
    SELECT cc.id INTO v_category_id
    FROM heartguard.content_categories cc
    WHERE lower(cc.code) = lower(p_category_code);
    IF v_category_id IS NULL THEN
      RAISE EXCEPTION 'Categoría de contenido % no encontrada', p_category_code USING ERRCODE = '23514';
    END IF;
  ELSE
    v_category_id := v_current.category_id;
  END IF;

  IF p_type_code IS NOT NULL THEN
    SELECT ct.id INTO v_type_id
    FROM heartguard.content_types ct
    WHERE lower(ct.code) = lower(p_type_code);
    IF v_type_id IS NULL THEN
      RAISE EXCEPTION 'Tipo de contenido % no encontrado', p_type_code USING ERRCODE = '23514';
    END IF;
  ELSE
    v_type_id := v_current.content_type_id;
  END IF;

  IF p_author_email IS NOT NULL THEN
    IF btrim(p_author_email) = '' THEN
      v_author_id := NULL;
    ELSE
      SELECT u.id INTO v_author_id
      FROM heartguard.users u
      WHERE lower(u.email) = lower(p_author_email);
      IF v_author_id IS NULL THEN
        RAISE EXCEPTION 'Autor con email % no existe', p_author_email USING ERRCODE = '23503';
      END IF;
    END IF;
  ELSE
    v_author_id := v_current.author_user_id;
  END IF;

  v_locale := COALESCE(NULLIF(btrim(p_locale), ''), v_current.locale);

  IF p_slug IS NOT NULL THEN
    IF NULLIF(btrim(p_slug), '') IS NULL THEN
      v_current.slug := NULL;
    ELSE
      PERFORM 1
      FROM heartguard.content_items ci2
      WHERE ci2.id <> p_content_id AND lower(ci2.slug) = lower(p_slug)
      LIMIT 1;
      IF FOUND THEN
        RAISE EXCEPTION 'Slug % ya está en uso', p_slug USING ERRCODE = '23505';
      END IF;
      v_current.slug := btrim(p_slug);
    END IF;
  END IF;

  IF v_publish_at IS NULL AND v_current.published_at IS NULL AND v_status_code_text = 'published' THEN
    v_publish_at := NOW();
  ELSIF v_publish_at IS NULL THEN
    v_publish_at := v_current.published_at;
  END IF;

  UPDATE heartguard.content_items ci
  SET title = COALESCE(p_title, v_current.title),
      summary = CASE WHEN p_summary IS NOT NULL THEN NULLIF(btrim(p_summary), '') ELSE v_current.summary END,
      slug = v_current.slug,
      locale = v_locale,
      status_id = v_status_id,
      category_id = v_category_id,
      content_type_id = v_type_id,
      author_user_id = v_author_id,
      published_at = v_publish_at,
      updated_at = NOW()
  WHERE ci.id = p_content_id;

  IF p_title IS NOT NULL OR p_summary IS NOT NULL OR p_slug IS NOT NULL OR p_locale IS NOT NULL OR p_status_code IS NOT NULL OR p_category_code IS NOT NULL OR p_type_code IS NOT NULL OR p_author_email IS NOT NULL OR p_published_at IS NOT NULL THEN
    v_any_change := TRUE;
  END IF;

  IF p_body IS NOT NULL OR p_blocks IS NOT NULL OR p_force_new_version THEN
    SELECT COALESCE(MAX(cv.version_no), 0) + 1 INTO v_next_version
    FROM heartguard.content_versions cv
    WHERE cv.content_id = p_content_id;

    IF p_body IS NOT NULL THEN
      v_body := p_body;
    ELSE
      SELECT cv.body INTO v_previous_body
      FROM heartguard.content_versions cv
      WHERE cv.content_id = p_content_id
      ORDER BY cv.version_no DESC
      LIMIT 1;
      v_body := COALESCE(v_previous_body, '');
    END IF;

    INSERT INTO heartguard.content_versions AS cv_new
      (content_id, version_no, body, editor_user_id, note, change_type, created_at, published)
    VALUES
      (p_content_id, v_next_version, v_body, p_actor, v_note, 'update', NOW(), v_status_code_text = 'published')
    RETURNING cv_new.id INTO v_version_id;

    IF p_blocks IS NOT NULL AND jsonb_typeof(p_blocks) = 'array' AND jsonb_array_length(p_blocks) > 0 THEN
      FOR block_record IN SELECT value FROM jsonb_array_elements(p_blocks) AS t(value)
      LOOP
        v_block_type := heartguard.sp_content_resolve_block_type(block_record->>'block_type');
        INSERT INTO heartguard.content_blocks (version_id, block_type_id, position, title, content)
        VALUES (
          v_version_id,
          v_block_type,
          COALESCE((block_record->>'position')::int, 0),
          NULLIF(block_record->>'title', ''),
          COALESCE(block_record->>'content', '')
        );
      END LOOP;
    ELSE
      v_block_type := heartguard.sp_content_resolve_block_type('richtext');
      INSERT INTO heartguard.content_blocks (version_id, block_type_id, position, title, content)
      VALUES (v_version_id, v_block_type, 0, NULL, v_body);
    END IF;

    v_has_version := TRUE;
    v_any_change := TRUE;
  END IF;

  IF v_any_change THEN
    INSERT INTO heartguard.content_updates (content_id, editor_user_id, change_type, note, created_at)
    VALUES (p_content_id, p_actor, CASE WHEN v_has_version THEN 'version' ELSE 'update' END, v_note, NOW());
  END IF;

  RETURN QUERY SELECT * FROM heartguard.sp_content_detail(p_content_id);
END;
$$;

CREATE OR REPLACE FUNCTION heartguard.sp_content_delete(
  p_content_id uuid)
RETURNS boolean
LANGUAGE plpgsql SECURITY DEFINER
AS $$
DECLARE
  rows_deleted integer;
BEGIN
  DELETE FROM heartguard.content_items ci
  WHERE ci.id = p_content_id;
  GET DIAGNOSTICS rows_deleted = ROW_COUNT;
  RETURN rows_deleted > 0;
END;
$$;

CREATE OR REPLACE FUNCTION touch_content_item()
RETURNS TRIGGER AS $$
BEGIN
  UPDATE heartguard.content_items ci
     SET updated_at = NEW.created_at
   WHERE ci.id = NEW.content_id;
  RETURN NEW;
END;
$$ LANGUAGE plpgsql;

DROP TRIGGER IF EXISTS trg_content_updates_touch ON content_updates;
CREATE TRIGGER trg_content_updates_touch
AFTER INSERT ON content_updates
FOR EACH ROW
EXECUTE FUNCTION touch_content_item();

-- Stored procedure para métricas del panel
CREATE OR REPLACE FUNCTION heartguard.sp_metrics_overview()
RETURNS TABLE (
  avg_response_ms numeric,
  total_users integer,
  total_orgs integer,
  total_memberships integer,
  pending_invitations integer,
  operations jsonb)
LANGUAGE plpgsql SECURITY DEFINER
AS $$
DECLARE
  v_avg numeric;
  v_users integer;
  v_orgs integer;
  v_memberships integer;
  v_pending integer;
  v_ops jsonb;
BEGIN
  SELECT AVG(latency_ms) INTO v_avg
  FROM heartguard.service_health
  WHERE checked_at > NOW() - INTERVAL '7 days';

  SELECT COUNT(*) INTO v_users FROM heartguard.users;
  SELECT COUNT(DISTINCT org_id) INTO v_orgs FROM heartguard.user_org_membership;
  SELECT COUNT(*) INTO v_memberships FROM heartguard.user_org_membership;
  SELECT COUNT(*) INTO v_pending FROM heartguard.org_invitations
    WHERE used_at IS NULL AND revoked_at IS NULL AND expires_at > NOW();

  SELECT COALESCE(jsonb_agg(jsonb_build_object('type', action, 'count', cnt)), '[]'::jsonb) INTO v_ops
  FROM (
    SELECT action, COUNT(*) AS cnt
    FROM heartguard.audit_logs
    WHERE ts > NOW() - INTERVAL '30 days'
    GROUP BY action
    ORDER BY cnt DESC
    LIMIT 10
  ) AS recent_ops;

  avg_response_ms := COALESCE(v_avg, 0);
  total_users := COALESCE(v_users, 0);
  total_orgs := COALESCE(v_orgs, 0);
  total_memberships := COALESCE(v_memberships, 0);
  pending_invitations := COALESCE(v_pending, 0);
  operations := COALESCE(v_ops, '[]'::jsonb);
  RETURN NEXT;
END;
$$;

CREATE OR REPLACE FUNCTION heartguard.sp_metrics_recent_activity(p_limit integer DEFAULT 8)
RETURNS TABLE (
  ts timestamp,
  action text,
  entity text,
  actor_email text,
  details jsonb)
LANGUAGE plpgsql SECURITY DEFINER
AS $$
DECLARE
  safe_limit integer := LEAST(GREATEST(p_limit, 1), 50);
BEGIN
  RETURN QUERY
  SELECT
    a.ts,
    a.action::text,
    a.entity::text,
    u.email::text,
    heartguard.fn_audit_log_details(a.id)
  FROM heartguard.audit_logs a
  LEFT JOIN heartguard.users u ON u.id = a.user_id
  ORDER BY a.ts DESC
  LIMIT safe_limit;
END;
$$;

CREATE OR REPLACE FUNCTION heartguard.sp_metrics_user_status_breakdown()
RETURNS TABLE (
  status_code text,
  status_label text,
  total integer)
LANGUAGE plpgsql SECURITY DEFINER
AS $$
BEGIN
  RETURN QUERY
  SELECT
    us.code::text,
    us.label::text,
    COUNT(u.*)::integer AS total
  FROM heartguard.user_statuses us
  LEFT JOIN heartguard.users u ON u.user_status_id = us.id
  GROUP BY us.code, us.label
  ORDER BY total DESC, us.label;
END;
$$;

CREATE OR REPLACE FUNCTION heartguard.sp_metrics_invitation_breakdown()
RETURNS TABLE (
  status text,
  label text,
  total integer)
LANGUAGE plpgsql SECURITY DEFINER
AS $$
BEGIN
  RETURN QUERY
  WITH status_map AS (
    SELECT
      CASE
        WHEN inv.revoked_at IS NOT NULL THEN 'revoked'
        WHEN inv.used_at IS NOT NULL THEN 'used'
        WHEN inv.expires_at < NOW() THEN 'expired'
        ELSE 'pending'
      END AS status
    FROM heartguard.org_invitations inv
  ), aggregated AS (
    SELECT sm.status AS status_value, COUNT(*)::integer AS total
    FROM status_map sm
    GROUP BY sm.status
  )
  SELECT
    s.status_value AS status,
    CASE s.status_value
      WHEN 'pending' THEN 'Pendientes'
      WHEN 'used' THEN 'Utilizadas'
      WHEN 'expired' THEN 'Expiradas'
      WHEN 'revoked' THEN 'Revocadas'
      ELSE INITCAP(s.status_value)
    END AS label,
    s.total
  FROM aggregated s
  ORDER BY s.total DESC;
END;
$$;

CREATE OR REPLACE FUNCTION heartguard.sp_metrics_content_snapshot()
RETURNS TABLE (
  totals jsonb,
  monthly jsonb,
  categories jsonb,
  status_trends jsonb,
  role_activity jsonb,
  cumulative jsonb,
  update_heatmap jsonb)
LANGUAGE plpgsql SECURITY DEFINER
AS $$
DECLARE
  v_totals jsonb := '{}'::jsonb;
  v_monthly jsonb := '[]'::jsonb;
  v_categories jsonb := '[]'::jsonb;
  v_status_trends jsonb := '[]'::jsonb;
  v_role_activity jsonb := '[]'::jsonb;
  v_cumulative jsonb := '[]'::jsonb;
  v_heatmap jsonb := '[]'::jsonb;
BEGIN
  WITH base AS (
    SELECT
      COUNT(*) AS total,
      COUNT(*) FILTER (WHERE cs.code = 'published') AS published,
      COUNT(*) FILTER (WHERE cs.code = 'draft') AS drafts,
      COUNT(*) FILTER (WHERE cs.code = 'in_review') AS in_review,
      COUNT(*) FILTER (WHERE cs.code = 'scheduled') AS scheduled,
      COUNT(*) FILTER (WHERE cs.code = 'archived') AS archived,
      COUNT(*) FILTER (WHERE ci.updated_at < NOW() - INTERVAL '90 days') AS stale
    FROM heartguard.content_items ci
    LEFT JOIN heartguard.content_statuses cs ON cs.id = ci.status_id
  ),
  recent_updates AS (
    SELECT COUNT(*) AS updates_last_30_days
    FROM heartguard.content_updates cu
    WHERE cu.created_at >= NOW() - INTERVAL '30 days'
  ),
  update_intervals AS (
    SELECT
      EXTRACT(EPOCH FROM (created_at - LAG(created_at) OVER (PARTITION BY content_id ORDER BY created_at))) / 86400.0 AS diff_days
    FROM heartguard.content_updates
    WHERE created_at >= NOW() - INTERVAL '180 days'
  ),
  active_authors AS (
    SELECT COUNT(DISTINCT user_id) AS total_authors
    FROM (
      SELECT ci.author_user_id AS user_id
      FROM heartguard.content_items ci
      WHERE ci.author_user_id IS NOT NULL
        AND ci.updated_at >= NOW() - INTERVAL '90 days'
      UNION ALL
      SELECT cu.editor_user_id AS user_id
      FROM heartguard.content_updates cu
      WHERE cu.editor_user_id IS NOT NULL
        AND cu.created_at >= NOW() - INTERVAL '90 days'
    ) all_authors
  )
  SELECT jsonb_build_object(
           'total', COALESCE(b.total, 0),
           'published', COALESCE(b.published, 0),
           'drafts', COALESCE(b.drafts, 0),
           'in_review', COALESCE(b.in_review, 0),
           'scheduled', COALESCE(b.scheduled, 0),
           'archived', COALESCE(b.archived, 0),
           'stale', COALESCE(b.stale, 0),
           'active_authors', COALESCE(aa.total_authors, 0),
           'updates_last_30_days', COALESCE(ru.updates_last_30_days, 0),
           'avg_update_interval_days', COALESCE((SELECT AVG(diff_days) FROM update_intervals WHERE diff_days IS NOT NULL AND diff_days >= 0), 0)
         )
  INTO v_totals
  FROM base b
  CROSS JOIN recent_updates ru
  CROSS JOIN active_authors aa;

  SELECT COALESCE(jsonb_agg(
           jsonb_build_object(
             'period', to_char(month_bucket, 'YYYY-MM'),
             'total', total_count,
             'published', published_count,
             'drafts', draft_count
           )
           ORDER BY month_bucket
         ), '[]'::jsonb)
    INTO v_monthly
  FROM (
    SELECT
      date_trunc('month', ci.created_at) AS month_bucket,
      COUNT(*) AS total_count,
      COUNT(*) FILTER (WHERE cs.code = 'published') AS published_count,
      COUNT(*) FILTER (WHERE cs.code IN ('draft', 'in_review')) AS draft_count
    FROM heartguard.content_items ci
    LEFT JOIN heartguard.content_statuses cs ON cs.id = ci.status_id
    WHERE ci.created_at >= NOW() - INTERVAL '12 months'
    GROUP BY month_bucket
    ORDER BY month_bucket
  ) monthly_stats;

  SELECT COALESCE(jsonb_agg(
           jsonb_build_object(
             'category', category_stats.code,
             'label', category_stats.label,
             'count', category_stats.category_count
           )
           ORDER BY category_stats.category_count DESC, category_stats.label
         ), '[]'::jsonb)
    INTO v_categories
  FROM (
    SELECT
      cc.code,
      cc.label,
      COUNT(*) AS category_count
    FROM heartguard.content_items ci
    JOIN heartguard.content_categories cc ON cc.id = ci.category_id
    GROUP BY cc.code, cc.label
  ) category_stats;

  SELECT COALESCE(jsonb_agg(
           jsonb_build_object(
             'period', to_char(period_bucket, 'YYYY-MM'),
             'status', status_code,
             'count', status_count
           )
           ORDER BY period_bucket, status_code
         ), '[]'::jsonb)
    INTO v_status_trends
  FROM (
    SELECT
      date_trunc('month', COALESCE(ci.published_at, ci.updated_at)) AS period_bucket,
      cs.code AS status_code,
      COUNT(*) AS status_count
    FROM heartguard.content_items ci
    JOIN heartguard.content_statuses cs ON cs.id = ci.status_id
    WHERE COALESCE(ci.published_at, ci.updated_at) >= NOW() - INTERVAL '12 months'
    GROUP BY period_bucket, cs.code
  ) status_stats;

  WITH recent_editor_activity AS (
    SELECT cu.editor_user_id, cu.created_at
    FROM heartguard.content_updates cu
    WHERE cu.editor_user_id IS NOT NULL
      AND cu.created_at >= NOW() - INTERVAL '90 days'
  ), role_map AS (
    SELECT ur.user_id, MIN(r.name) AS role_name
    FROM heartguard.user_role ur
    JOIN heartguard.roles r ON r.id = ur.role_id
    GROUP BY ur.user_id
  )
  SELECT COALESCE(jsonb_agg(
           jsonb_build_object(
             'role', role_name,
             'count', role_count
           )
           ORDER BY role_count DESC, role_name
         ), '[]'::jsonb)
    INTO v_role_activity
  FROM (
    SELECT
      COALESCE(rm.role_name, 'Sin rol asignado') AS role_name,
      COUNT(*) AS role_count
    FROM recent_editor_activity rea
    LEFT JOIN role_map rm ON rm.user_id = rea.editor_user_id
    GROUP BY COALESCE(rm.role_name, 'Sin rol asignado')
  ) role_stats;

  SELECT COALESCE(jsonb_agg(
           jsonb_build_object(
             'period', to_char(period_bucket, 'YYYY-MM'),
             'count', cumulative_count
           )
           ORDER BY period_bucket
         ), '[]'::jsonb)
    INTO v_cumulative
  FROM (
    SELECT
      period_bucket,
      SUM(monthly_count) OVER (ORDER BY period_bucket) AS cumulative_count
    FROM (
      SELECT
        date_trunc('month', COALESCE(ci.published_at, ci.created_at)) AS period_bucket,
        COUNT(*) AS monthly_count
      FROM heartguard.content_items ci
      JOIN heartguard.content_statuses cs ON cs.id = ci.status_id AND cs.code = 'published'
      WHERE COALESCE(ci.published_at, ci.created_at) >= NOW() - INTERVAL '18 months'
      GROUP BY period_bucket
      ORDER BY period_bucket
    ) published_monthly
  ) cumulative_stats;

  SELECT COALESCE(jsonb_agg(
           jsonb_build_object(
             'date', to_char(day_bucket, 'YYYY-MM-DD'),
             'count', update_count
           )
           ORDER BY day_bucket
         ), '[]'::jsonb)
    INTO v_heatmap
  FROM (
    SELECT
      date_trunc('day', cu.created_at) AS day_bucket,
      COUNT(*) AS update_count
    FROM heartguard.content_updates cu
    WHERE cu.created_at >= NOW() - INTERVAL '30 days'
    GROUP BY day_bucket
    ORDER BY day_bucket
  ) heatmap_stats;

  totals := COALESCE(v_totals, '{}'::jsonb);
  monthly := COALESCE(v_monthly, '[]'::jsonb);
  categories := COALESCE(v_categories, '[]'::jsonb);
  status_trends := COALESCE(v_status_trends, '[]'::jsonb);
  role_activity := COALESCE(v_role_activity, '[]'::jsonb);
  cumulative := COALESCE(v_cumulative, '[]'::jsonb);
  update_heatmap := COALESCE(v_heatmap, '[]'::jsonb);
  RETURN NEXT;
END;
$$;

CREATE OR REPLACE FUNCTION heartguard.sp_metrics_content_report(
  p_from DATE DEFAULT NULL,
  p_to DATE DEFAULT NULL,
  p_status TEXT DEFAULT NULL,
  p_category TEXT DEFAULT NULL,
  p_search TEXT DEFAULT NULL,
  p_limit INTEGER DEFAULT 100,
  p_offset INTEGER DEFAULT 0)
RETURNS TABLE (
  content_id UUID,
  title TEXT,
  status_code TEXT,
  status_label TEXT,
  category_code TEXT,
  category_label TEXT,
  author_name TEXT,
  author_email TEXT,
  published_at TIMESTAMP,
  updated_at TIMESTAMP,
  last_update_at TIMESTAMP,
  last_editor_name TEXT,
  updates_30d INTEGER,
  total_count INTEGER)
LANGUAGE plpgsql SECURITY DEFINER
AS $$
DECLARE
  safe_limit integer := LEAST(GREATEST(p_limit, 1), 500);
  safe_offset integer := GREATEST(p_offset, 0);
  from_ts TIMESTAMP;
  to_ts TIMESTAMP;
BEGIN
  IF p_from IS NOT NULL THEN
    from_ts := date_trunc('day', p_from);
  END IF;
  IF p_to IS NOT NULL THEN
    to_ts := date_trunc('day', p_to) + INTERVAL '1 day';
  END IF;

  RETURN QUERY
  WITH filtered AS (
    SELECT
      ci.id,
      ci.title,
      cs.code AS status_code,
      cs.label AS status_label,
      cc.code AS category_code,
      cc.label AS category_label,
      au.name AS author_name,
      au.email AS author_email,
      ci.published_at,
      ci.updated_at,
      ci.summary
    FROM heartguard.content_items ci
    JOIN heartguard.content_statuses cs ON cs.id = ci.status_id
    JOIN heartguard.content_categories cc ON cc.id = ci.category_id
    LEFT JOIN heartguard.users au ON au.id = ci.author_user_id
    WHERE (from_ts IS NULL OR COALESCE(ci.published_at, ci.created_at) >= from_ts)
      AND (to_ts IS NULL OR COALESCE(ci.published_at, ci.created_at) < to_ts)
      AND (p_status IS NULL OR cs.code = p_status)
      AND (p_category IS NULL OR cc.code = p_category)
      AND (
        p_search IS NULL OR p_search = ''
        OR ci.title ILIKE '%' || p_search || '%'
        OR COALESCE(ci.summary, '') ILIKE '%' || p_search || '%'
      )
  )
  SELECT
    f.id::uuid,
    f.title::text,
    f.status_code::text,
    f.status_label::text,
    f.category_code::text,
    f.category_label::text,
    f.author_name::text,
    f.author_email::text,
    f.published_at,
    f.updated_at,
    lu.last_update_at,
    lu.last_editor_name::text,
    COALESCE(uc.updates_30d, 0)::integer AS updates_30d,
    COUNT(*) OVER()::integer AS total_count
  FROM filtered f
  LEFT JOIN LATERAL (
    SELECT
      cu.created_at AS last_update_at,
      u.name AS last_editor_name
    FROM heartguard.content_updates cu
    LEFT JOIN heartguard.users u ON u.id = cu.editor_user_id
    WHERE cu.content_id = f.id
    ORDER BY cu.created_at DESC
    LIMIT 1
  ) lu ON true
  LEFT JOIN LATERAL (
    SELECT COUNT(*)::integer AS updates_30d
    FROM heartguard.content_updates cu
    WHERE cu.content_id = f.id
      AND cu.created_at >= NOW() - INTERVAL '30 days'
  ) uc ON true
  ORDER BY
    COALESCE(f.published_at, f.updated_at) DESC,
    lower(f.title)
  LIMIT safe_limit OFFSET safe_offset;
END;
$$;

CREATE OR REPLACE FUNCTION heartguard.sp_metrics_operations_report(
  p_from DATE DEFAULT NULL,
  p_to DATE DEFAULT NULL,
  p_action TEXT DEFAULT NULL,
  p_limit INTEGER DEFAULT 100,
  p_offset INTEGER DEFAULT 0)
RETURNS TABLE (
  action TEXT,
  total_events INTEGER,
  unique_users INTEGER,
  unique_entities INTEGER,
  first_event TIMESTAMP,
  last_event TIMESTAMP,
  total_count INTEGER)
LANGUAGE plpgsql SECURITY DEFINER
AS $$
DECLARE
  safe_limit integer := LEAST(GREATEST(p_limit, 1), 500);
  safe_offset integer := GREATEST(p_offset, 0);
  from_ts TIMESTAMP;
  to_ts TIMESTAMP;
  action_filter TEXT := NULLIF(p_action, '');
BEGIN
  IF p_from IS NOT NULL THEN
    from_ts := date_trunc('day', p_from);
  END IF;
  IF p_to IS NOT NULL THEN
    to_ts := date_trunc('day', p_to) + INTERVAL '1 day';
  END IF;

  RETURN QUERY
  WITH filtered AS (
    SELECT
      a.action,
      a.ts,
      a.user_id,
      a.entity_id
    FROM heartguard.audit_logs a
    WHERE (from_ts IS NULL OR a.ts >= from_ts)
      AND (to_ts IS NULL OR a.ts < to_ts)
      AND (action_filter IS NULL OR a.action = action_filter)
  )
  SELECT
    f.action::text,
    COUNT(*)::integer AS total_events,
    COUNT(DISTINCT f.user_id)::integer AS unique_users,
    COUNT(DISTINCT f.entity_id)::integer AS unique_entities,
    MIN(f.ts) AS first_event,
    MAX(f.ts) AS last_event,
    COUNT(*) OVER()::integer AS total_count
  FROM filtered f
  GROUP BY f.action
  ORDER BY total_events DESC, f.action
  LIMIT safe_limit OFFSET safe_offset;
END;
$$;

CREATE OR REPLACE FUNCTION heartguard.sp_metrics_users_report(
  p_from DATE DEFAULT NULL,
  p_to DATE DEFAULT NULL,
  p_status TEXT DEFAULT NULL,
  p_search TEXT DEFAULT NULL,
  p_limit INTEGER DEFAULT 100,
  p_offset INTEGER DEFAULT 0)
RETURNS TABLE (
  user_id UUID,
  name TEXT,
  email TEXT,
  status_code TEXT,
  status_label TEXT,
  created_at TIMESTAMP,
  first_action TIMESTAMP,
  last_action TIMESTAMP,
  actions_count INTEGER,
  distinct_actions INTEGER,
  org_memberships INTEGER,
  total_count INTEGER)
LANGUAGE plpgsql SECURITY DEFINER
AS $$
DECLARE
  safe_limit integer := LEAST(GREATEST(p_limit, 1), 500);
  safe_offset integer := GREATEST(p_offset, 0);
  from_ts TIMESTAMP;
  to_ts TIMESTAMP;
  status_filter TEXT := NULLIF(p_status, '');
  search_filter TEXT := NULLIF(p_search, '');
BEGIN
  IF p_from IS NOT NULL THEN
    from_ts := date_trunc('day', p_from);
  END IF;
  IF p_to IS NOT NULL THEN
    to_ts := date_trunc('day', p_to) + INTERVAL '1 day';
  END IF;

  RETURN QUERY
  WITH logs AS (
    SELECT
      a.user_id,
      a.action,
      a.ts
    FROM heartguard.audit_logs a
    WHERE a.user_id IS NOT NULL
      AND (from_ts IS NULL OR a.ts >= from_ts)
      AND (to_ts IS NULL OR a.ts < to_ts)
  ),
  aggregated AS (
    SELECT
      l.user_id,
      COUNT(*)::integer AS actions_count,
      COUNT(DISTINCT l.action)::integer AS distinct_actions,
      MIN(l.ts) AS first_action,
      MAX(l.ts) AS last_action
    FROM logs l
    GROUP BY l.user_id
  ),
  candidates AS (
    SELECT u.id
    FROM heartguard.users u
    WHERE (from_ts IS NULL OR u.created_at >= from_ts)
      AND (to_ts IS NULL OR u.created_at < to_ts)
    UNION
    SELECT agg.user_id
    FROM aggregated agg
  ),
  memberships AS (
    SELECT uom.user_id, COUNT(DISTINCT uom.org_id)::integer AS org_count
    FROM heartguard.user_org_membership uom
    GROUP BY uom.user_id
  )
  SELECT
    u.id,
    u.name::text,
    u.email::text,
    us.code::text,
    us.label::text,
    u.created_at,
    agg.first_action,
    agg.last_action,
    COALESCE(agg.actions_count, 0)::integer,
    COALESCE(agg.distinct_actions, 0)::integer,
    COALESCE(m.org_count, 0)::integer,
    COUNT(*) OVER()::integer AS total_count
  FROM candidates c
  JOIN heartguard.users u ON u.id = c.id
  LEFT JOIN aggregated agg ON agg.user_id = u.id
  LEFT JOIN heartguard.user_statuses us ON us.id = u.user_status_id
  LEFT JOIN memberships m ON m.user_id = u.id
  WHERE (status_filter IS NULL OR us.code = status_filter)
    AND (
      search_filter IS NULL OR search_filter = ''
      OR u.name ILIKE '%' || search_filter || '%'
      OR u.email ILIKE '%' || search_filter || '%'
    )
  ORDER BY COALESCE(agg.actions_count, 0) DESC, u.created_at DESC
  LIMIT safe_limit OFFSET safe_offset;
END;
$$;

-- =========================================================
-- J) Auditoría
-- =========================================================
CREATE TABLE IF NOT EXISTS audit_logs (
  id         UUID PRIMARY KEY DEFAULT gen_random_uuid(),
  user_id    UUID REFERENCES users(id) ON DELETE SET NULL,
  action     VARCHAR(80) NOT NULL,
  entity     VARCHAR(80),
  entity_id  UUID,
  ts         TIMESTAMP NOT NULL DEFAULT NOW(),
  ip         INET
);
CREATE INDEX IF NOT EXISTS idx_audit_time ON audit_logs(ts DESC);
CREATE INDEX IF NOT EXISTS idx_audit_user ON audit_logs(user_id);

CREATE TABLE IF NOT EXISTS audit_log_details (
  audit_log_id UUID NOT NULL REFERENCES audit_logs(id) ON DELETE CASCADE,
  detail_key   TEXT NOT NULL,
  value_json   TEXT NOT NULL,
  PRIMARY KEY (audit_log_id, detail_key)
);

CREATE OR REPLACE FUNCTION heartguard.fn_audit_log_details(p_audit_id uuid)
RETURNS jsonb
LANGUAGE sql
AS $$
  SELECT jsonb_object_agg(ald.detail_key, ald.value_json::jsonb)
  FROM heartguard.audit_log_details ald
  WHERE ald.audit_log_id = p_audit_id;
$$;

-- =========================================================
-- K) Tokens y API Keys
-- =========================================================
CREATE TABLE IF NOT EXISTS refresh_tokens (
  id                 UUID PRIMARY KEY DEFAULT gen_random_uuid(),
  user_id            UUID NOT NULL REFERENCES users(id) ON DELETE CASCADE,
  token_hash         TEXT NOT NULL,
  issued_at          TIMESTAMP NOT NULL DEFAULT NOW(),
  expires_at         TIMESTAMP NOT NULL,
  revoked_at         TIMESTAMP,
  client_id          VARCHAR(120),
  device_fingerprint VARCHAR(200),
  ip_issued          INET,
  UNIQUE (user_id, token_hash)
);
CREATE INDEX IF NOT EXISTS idx_refresh_not_revoked
  ON refresh_tokens(user_id) WHERE revoked_at IS NULL;

CREATE TABLE IF NOT EXISTS api_keys (
  id             UUID PRIMARY KEY DEFAULT gen_random_uuid(),
  owner_user_id  UUID REFERENCES users(id) ON DELETE SET NULL,
  key_hash       TEXT NOT NULL,
  label          VARCHAR(120),
  created_at     TIMESTAMP NOT NULL DEFAULT NOW(),
  expires_at     TIMESTAMP,
  revoked_at     TIMESTAMP,
  scopes         TEXT[] NOT NULL DEFAULT '{}'::text[],
  UNIQUE (key_hash)
);

CREATE TABLE IF NOT EXISTS api_key_permission (
  api_key_id     UUID NOT NULL REFERENCES api_keys(id) ON DELETE CASCADE,
  permission_id  UUID NOT NULL REFERENCES permissions(id) ON DELETE RESTRICT,
  granted_at     TIMESTAMP NOT NULL DEFAULT NOW(),
  PRIMARY KEY (api_key_id, permission_id)
);

CREATE TABLE IF NOT EXISTS push_devices (
  id             UUID PRIMARY KEY DEFAULT gen_random_uuid(),
  user_id        UUID NOT NULL REFERENCES users(id) ON DELETE CASCADE,
  platform_id    UUID NOT NULL REFERENCES platforms(id) ON DELETE RESTRICT,
  push_token     TEXT NOT NULL,
  last_seen_at   TIMESTAMP NOT NULL DEFAULT NOW(),
  active         BOOLEAN NOT NULL DEFAULT TRUE,
  UNIQUE (user_id, platform_id, push_token)
);

-- =========================================================
-- L) Exports batch
-- =========================================================
CREATE TABLE IF NOT EXISTS batch_exports (
  id                       UUID PRIMARY KEY DEFAULT gen_random_uuid(),
  purpose                  VARCHAR(80) NOT NULL,
  target_ref               TEXT NOT NULL,
  requested_by             UUID REFERENCES users(id) ON DELETE SET NULL,
  requested_at             TIMESTAMP NOT NULL DEFAULT NOW(),
  completed_at             TIMESTAMP,
  batch_export_status_id   UUID NOT NULL REFERENCES batch_export_statuses(id) ON DELETE RESTRICT
);

CREATE TABLE IF NOT EXISTS batch_export_details (
  export_id  UUID NOT NULL REFERENCES batch_exports(id) ON DELETE CASCADE,
  detail_key TEXT NOT NULL,
  value_json TEXT NOT NULL,
  PRIMARY KEY (export_id, detail_key)
);

CREATE OR REPLACE FUNCTION heartguard.fn_batch_export_details(p_export_id uuid)
RETURNS jsonb
LANGUAGE sql
AS $$
  SELECT jsonb_object_agg(bed.detail_key, bed.value_json::jsonb)
  FROM heartguard.batch_export_details bed
  WHERE bed.export_id = p_export_id;
$$;

-- =========================================================
-- M) Trigger updated_at
-- =========================================================
CREATE OR REPLACE FUNCTION set_updated_at()
RETURNS TRIGGER AS $$
BEGIN
  NEW.updated_at := NOW();
  RETURN NEW;
END; $$ LANGUAGE plpgsql;

DROP TRIGGER IF EXISTS trg_users_updated_at ON users;
CREATE TRIGGER trg_users_updated_at
BEFORE UPDATE ON users
FOR EACH ROW
EXECUTE FUNCTION set_updated_at();

-- =========================================================
-- N) Vista de conveniencia
-- =========================================================
CREATE OR REPLACE VIEW v_patient_active_alerts AS
SELECT a.id, a.patient_id, p.person_name,
       at.code AS alert_code,
       al.code AS level,
       s.code  AS status,
       a.created_at, a.description
FROM alerts a
JOIN patients p      ON p.id = a.patient_id
JOIN alert_types at  ON at.id = a.type_id
JOIN alert_levels al ON al.id = a.alert_level_id
JOIN alert_status s  ON s.id = a.status_id
WHERE s.code IN ('created','notified','ack');

-- FIN init.sql<|MERGE_RESOLUTION|>--- conflicted
+++ resolved
@@ -2109,7 +2109,6 @@
 );
 CREATE INDEX IF NOT EXISTS idx_delivery_alert_channel ON alert_delivery(alert_id, channel_id);
 
-<<<<<<< HEAD
 CREATE TABLE IF NOT EXISTS alert_delivery_payload (
   delivery_id UUID NOT NULL REFERENCES alert_delivery(id) ON DELETE CASCADE,
   payload_key TEXT NOT NULL,
@@ -2142,8 +2141,6 @@
 FOR EACH ROW
 EXECUTE FUNCTION set_alert_org_from_patient();
 
-=======
->>>>>>> c608230b
 -- =========================================================
 -- H) Ubicaciones
 -- =========================================================
