#!/usr/bin/env bash
<<<<<<< HEAD
set -euo pipefail

ROOT_DIR="$(cd "$(dirname "${BASH_SOURCE[0]}" )" && pwd)"
MICRO_DIR="$ROOT_DIR/microservicios"

BASE_URL="${BASE_URL:-http://34.70.7.33}"
BASE_URL="${BASE_URL%/}"
AUTH_URL="${AUTH_URL:-$BASE_URL}"
AUTH_URL="${AUTH_URL%/}"
ADMIN_EMAIL="${ADMIN_EMAIL:-ana.ruiz@heartguard.com}"
ADMIN_PASSWORD="${ADMIN_PASSWORD:-Demo#2025}"

services=(
  auth_service
  org_service
  audit_service
  gateway
  media_service
  alert_service
  analytics_service
)

status=0

for service in "${services[@]}"; do
  script_path="$MICRO_DIR/$service/test_${service}.sh"
  if [[ ! -x "$script_path" ]]; then
    printf '[validate] Script no encontrado para %s: %s\n' "$service" "$script_path" >&2
    status=1
    continue
  fi

  printf '\n[validate] Ejecutando %s...\n' "$service"
  if ! (
    cd "$(dirname "$script_path")" && \
    BASE_URL="$BASE_URL" \
    AUTH_URL="$AUTH_URL" \
    ADMIN_EMAIL="$ADMIN_EMAIL" \
    ADMIN_PASSWORD="$ADMIN_PASSWORD" \
    "./$(basename "$script_path")"
  ); then
    result=$?
    printf '[validate] %s fallo con codigo %s.\n' "$service" "$result" >&2
    if [[ $status -eq 0 ]]; then
      status=$result
=======
# shellcheck disable=SC2034

REPO_ROOT="$(cd "$(dirname "${BASH_SOURCE[0]}" )" && pwd)"
MICRO_DIR="$REPO_ROOT/microservicios"
LOG_DIR="$MICRO_DIR/validation_logs"
REPORT="$LOG_DIR/validation_report.txt"
CURL_ERRORS="$LOG_DIR/curl_errors.log"

ADMIN_EMAIL="ana.ruiz@heartguard.com"
ADMIN_PASSWORD="Demo#2025"
POSTGRES_HOST="34.70.7.33"
POSTGRES_PORT="5432"
REDIS_PORT="6379"
REDIS_HOST="$POSTGRES_HOST"

PASS_TOTAL=0
FAIL_TOTAL=0
TEST_COUNTER=0
LAST_RESULT="UNKNOWN"
EXIT_CODE=0
ABORT_TESTS=0

AUTH_PORT="${AUTH_PORT:-5001}"
ORG_PORT="${ORG_PORT:-5002}"
AUDIT_PORT="${AUDIT_PORT:-5006}"
GATEWAY_PORT="${GATEWAY_PORT:-5000}"
MEDIA_PORT="${MEDIA_PORT:-5007}"
CHOSEN_GATEWAY_NOTE=""

ORG_PID_KILLED=0

set_service_pid() {
  local tag="$1"
  local pid="$2"
  printf -v "SERVICE_PID_${tag}" '%s' "$pid"
}

get_service_pid() {
  local tag="$1"
  local var="SERVICE_PID_${tag}"
  printf '%s' "${!var:-}"
}

clear_service_pid() {
  local tag="$1"
  unset "SERVICE_PID_${tag}"
}

ensure_port_free() {
  local port="$1"
  if ! command -v lsof >/dev/null 2>&1; then
    log "Port $port" "lsof no disponible; omitiendo liberacion" "stderr"
    return 0
  fi
  local pids
  if pids="$(lsof -ti tcp:"$port" 2>/dev/null)" && [[ -n "$pids" ]]; then
    while IFS= read -r pid; do
      if kill "$pid" >/dev/null 2>&1; then
        log "Port $port" "Proceso $pid detenido" "stderr"
      fi
    done <<<"$pids"
    sleep 1
  fi
}

port_available() {
  local port="$1"
  if ! command -v lsof >/dev/null 2>&1; then
    return 0
  fi
  if lsof -ti tcp:"$port" >/dev/null 2>&1; then
    return 1
  fi
  return 0
}

mkdir -p "$LOG_DIR"

timestamp() {
  date '+%Y-%m-%d %H:%M:%S'
}

log() {
  local key="$1"
  local value="$2"
  local ts
  ts="$(timestamp)"
  local line="[$ts] [INFO] $key: $value"
  if [[ "$stream" == "stderr" ]]; then
    printf '%s\n' "$line" >&2
  else
    printf '%s\n' "$line"
  fi
  printf '%s\n' "$line" >>"$REPORT"
}

record_pass() {
  local msg="$1"
  local info="$2"
  local ts
  ts="$(timestamp)"
  PASS_TOTAL=$((PASS_TOTAL + 1))
  echo "[$ts] [PASS] $msg - $info"
  echo "[$ts] [PASS] $msg - $info" >>"$REPORT"
}

record_fail() {
  local msg="$1"
  local info="$2"
  local ts
  ts="$(timestamp)"
  FAIL_TOTAL=$((FAIL_TOTAL + 1))
  echo "[$ts] [FAIL] $msg - $info"
  echo "[$ts] [FAIL] $msg - $info" >>"$REPORT"
}

log_response() {
  local body_file="$1"
  if [[ -f "$body_file" && -n "${PYTHON_BOOTSTRAP:-}" ]]; then
    local raw
    raw="$("$PYTHON_BOOTSTRAP" - "$body_file" <<'PY'
import sys
from pathlib import Path

path = Path(sys.argv[1])
try:
    data = path.read_text(encoding='utf-8', errors='replace')
except Exception:
    data = ''
if len(data) > 800:
    data = data[:800] + '...'
print(data)
PY
)"
    printf '    Body: %s\n' "$raw" >>"$REPORT"
  fi
}

find_python() {
  local candidates=(python3 python py)
  for candidate in "${candidates[@]}"; do
    if command -v "$candidate" >/dev/null 2>&1; then
      PYTHON_BOOTSTRAP="$candidate"
      log "Python" "Usando interprete $candidate"
      return 0
>>>>>>> 5236ae08
    fi
  else
    printf '[validate] %s OK.\n' "$service"
  fi
done

<<<<<<< HEAD
exit "$status"
=======
  record_pass "Setup $service_key" "Entorno virtual listo"
  return 0
}

check_dependency() {
  local name="$1"
  local host="$2"
  local port="$3"
  if "$PYTHON_BOOTSTRAP" - "$host" "$port" <<'PY' >/dev/null 2>&1; then
import socket, sys

host = sys.argv[1]
port = int(sys.argv[2])
with socket.create_connection((host, port), timeout=5):
    pass
PY
    record_pass "Conectividad $name" "Puerto $port accesible"
  else
    record_fail "Conectividad $name" "Fallo al alcanzar $host:$port"
  fi
}

verify_postgres() {
  local auth_python="$MICRO_DIR/auth_service/.venv/bin/python"
  if [[ ! -x "$auth_python" ]]; then
    record_fail "Conexion Postgres" "Python del servicio auth no disponible"
    return 1
  fi
  if (cd "$MICRO_DIR/auth_service" && "$auth_python" - <<'PY' >>"$LOG_DIR/postgres_check.log" 2>&1); then
from db import get_conn, put_conn
conn = get_conn()
cur = conn.cursor()
cur.execute('SELECT 1')
cur.fetchone()
put_conn(conn)
PY
    record_pass "Conexion Postgres" "Consulta SELECT 1 exitosa"
    return 0
  else
    record_fail "Conexion Postgres" "Fallo verificacion (ver postgres_check.log)"
    return 1
  fi
}

verify_redis() {
  local auth_python="$MICRO_DIR/auth_service/.venv/bin/python"
  if [[ ! -x "$auth_python" ]]; then
    record_fail "Conexion Redis" "Python del servicio auth no disponible"
    return 1
  fi
  if (cd "$MICRO_DIR/auth_service" && "$auth_python" - <<'PY' >>"$LOG_DIR/redis_check.log" 2>&1); then
from redis_client import get_redis
client = get_redis()
client.ping()
PY
    record_pass "Conexion Redis" "Ping exitoso"
    return 0
  else
    record_fail "Conexion Redis" "Fallo verificacion (ver redis_check.log)"
    return 1
  fi
}

start_service() {
  local tag="$1"
  local service_dir="$2"
  local python_bin="$3"
  local port="${4:-}"
  local stdout_file="$LOG_DIR/${tag}_stdout.log"
  local stderr_file="$LOG_DIR/${tag}_stderr.log"

  : >"$stdout_file"
  : >"$stderr_file"

  if [[ ! -x "$python_bin" ]]; then
    record_fail "Start $tag" "Interprete no encontrado"
    return 1
  fi

  if [[ -n "$port" ]]; then
    ensure_port_free "$port"
  fi

  local shared_env_file="$MICRO_DIR/.env"
  if [[ -f "$shared_env_file" ]]; then
    while IFS= read -r line; do
      if [[ ! "$line" =~ ^\s*# && -n "$line" ]]; then
        export "$line"
      fi
    done < "$shared_env_file"
  fi

  local service_env_file="$service_dir/.env"
  if [[ -f "$service_env_file" ]]; then
    while IFS= read -r line; do
      if [[ ! "$line" =~ ^\s*# && -n "$line" ]]; then
        export "$line"
      fi
    done < "$service_env_file"
  fi

  log "Start $tag" "Lanzando servicio"
  (
    cd "$service_dir" || exit 1
    nohup "$python_bin" app.py >>"$stdout_file" 2>>"$stderr_file" &
    echo $!
  ) >"$LOG_DIR/start_${tag}.log" 2>&1

  local pid
  pid="$(tail -n 1 "$LOG_DIR/start_${tag}.log" 2>/dev/null)"
  if [[ -z "$pid" || ! "$pid" =~ ^[0-9]+$ ]]; then
    record_fail "Start $tag" "No se pudo iniciar (ver start_${tag}.log)"
    return 1
  fi

  set_service_pid "$tag" "$pid"
  log "Start $tag" "PID $pid"
  sleep 6
  if kill -0 "$pid" >/dev/null 2>&1; then
    record_pass "Start $tag" "Servicio activo"
    return 0
  else
    record_fail "Start $tag" "Proceso finalizo prematuramente (ver stderr)"
    return 1
  fi
}

stop_service() {
  local tag="$1"
  local pid
  pid="$(get_service_pid "$tag")"
  if [[ -n "$pid" ]]; then
    if kill "$pid" >/dev/null 2>&1; then
      log "Stop $tag" "PID $pid detenido"
    fi
    clear_service_pid "$tag"
  fi
}

http_test() {
  local name="$1"
  local url="$2"
  local expected="$3"
  TEST_COUNTER=$((TEST_COUNTER + 1))
  local tmp_file="$LOG_DIR/test_${TEST_COUNTER}.json"
  local http_code
  http_code="$(curl -s -o "$tmp_file" -w '%{http_code}' --connect-timeout 10 --max-time 20 "$url" 2>>"$CURL_ERRORS")"
  assert_status "$name" "$http_code" "$expected" "$tmp_file"
}

assert_status() {
  local name="$1"
  local actual="$2"
  local expected="$3"
  local body_file="$4"
  if [[ "$actual" == "$expected" ]]; then
    LAST_RESULT="PASS"
    record_pass "$name" "HTTP $actual"
  else
    LAST_RESULT="FAIL"
    record_fail "$name" "HTTP $actual (esperado $expected)"
    log_response "$body_file"
  fi
}

run_tests() {
  http_test "Health auth_service" "http://127.0.0.1:${AUTH_PORT}/health" "200"
  http_test "Health org_service" "http://127.0.0.1:${ORG_PORT}/health" "200"
  http_test "Health audit_service" "http://127.0.0.1:${AUDIT_PORT}/health" "200"
  http_test "Health gateway" "http://127.0.0.1:${GATEWAY_PORT}/health" "200"

  # signal_service tests removed

  local login_payload="$LOG_DIR/payload_login.json"
  "$PYTHON_BOOTSTRAP" - "$login_payload" "$ADMIN_EMAIL" "$ADMIN_PASSWORD" <<'PY'
import json, sys
payload = {"email": sys.argv[2], "password": sys.argv[3]}
with open(sys.argv[1], 'w', encoding='utf-8') as fh:
    json.dump(payload, fh, separators=(',', ':'))
PY

  TEST_COUNTER=$((TEST_COUNTER + 1))
  local login_file="$LOG_DIR/test_${TEST_COUNTER}.json"
  local http_code
  http_code="$(curl -s -o "$login_file" -w '%{http_code}' --connect-timeout 15 --max-time 30 -X POST "http://127.0.0.1:${AUTH_PORT}/v1/auth/login" -H "Content-Type: application/json" --data-binary "@$login_payload" 2>>"$CURL_ERRORS")"
  assert_status "Auth login directo" "$http_code" "200" "$login_file"

  if [[ "$LAST_RESULT" == "PASS" ]]; then
    AUTH_ACCESS_TOKEN="$("$PYTHON_BOOTSTRAP" - "$login_file" <<'PY'
import json, sys
try:
    data = json.load(open(sys.argv[1], encoding='utf-8'))
    print(data['data']['access_token'])
except Exception:
    pass
PY
)"
    AUTH_REFRESH_TOKEN="$("$PYTHON_BOOTSTRAP" - "$login_file" <<'PY'
import json, sys
try:
    data = json.load(open(sys.argv[1], encoding='utf-8'))
    print(data['data']['refresh_token'])
except Exception:
    pass
PY
)"
    AUTH_ACCESS_TOKEN="${AUTH_ACCESS_TOKEN//$'\r'/}"
    AUTH_ACCESS_TOKEN="${AUTH_ACCESS_TOKEN//$'\n'/}"
    AUTH_REFRESH_TOKEN="${AUTH_REFRESH_TOKEN//$'\r'/}"
    AUTH_REFRESH_TOKEN="${AUTH_REFRESH_TOKEN//$'\n'/}"
  fi

  if [[ -z "${AUTH_ACCESS_TOKEN:-}" ]]; then
    record_fail "Auth refresh" "No hay token de acceso"
  else
    TEST_COUNTER=$((TEST_COUNTER + 1))
    local refresh_file="$LOG_DIR/test_${TEST_COUNTER}.json"
  http_code="$(curl -s -o "$refresh_file" -w '%{http_code}' --connect-timeout 10 --max-time 20 -X POST "http://127.0.0.1:${AUTH_PORT}/v1/auth/refresh" -H "Authorization: Bearer ${AUTH_REFRESH_TOKEN:-}" 2>>"$CURL_ERRORS")"
    assert_status "Auth refresh" "$http_code" "200" "$refresh_file"
  fi

  if [[ -n "${AUTH_ACCESS_TOKEN:-}" ]]; then
    TEST_COUNTER=$((TEST_COUNTER + 1))
    local me_file="$LOG_DIR/test_${TEST_COUNTER}.json"
  http_code="$(curl -s -o "$me_file" -w '%{http_code}' --connect-timeout 10 --max-time 20 -H "Authorization: Bearer ${AUTH_ACCESS_TOKEN:-}" "http://127.0.0.1:${AUTH_PORT}/v1/users/me" 2>>"$CURL_ERRORS")"
    assert_status "Auth users/me" "$http_code" "200" "$me_file"
  fi

  TEST_COUNTER=$((TEST_COUNTER + 1))
  local gw_login_file="$LOG_DIR/test_${TEST_COUNTER}.json"
  http_code="$(curl -s -o "$gw_login_file" -w '%{http_code}' --connect-timeout 15 --max-time 30 -X POST "http://127.0.0.1:${GATEWAY_PORT}/v1/auth/login" -H "Content-Type: application/json" --data-binary "@$login_payload" 2>>"$CURL_ERRORS")"
  assert_status "Gateway login" "$http_code" "200" "$gw_login_file"

  if [[ "$LAST_RESULT" == "PASS" ]]; then
    GW_ACCESS_TOKEN="$("$PYTHON_BOOTSTRAP" - "$gw_login_file" <<'PY'
import json, sys
try:
    data = json.load(open(sys.argv[1], encoding='utf-8'))
    print(data['data']['access_token'])
except Exception:
    pass
PY
)"
    GW_ACCESS_TOKEN="${GW_ACCESS_TOKEN//$'\r'/}"
    GW_ACCESS_TOKEN="${GW_ACCESS_TOKEN//$'\n'/}"
  fi

  if [[ -n "${GW_ACCESS_TOKEN:-}" ]]; then
    TEST_COUNTER=$((TEST_COUNTER + 1))
    local gw_org_file="$LOG_DIR/test_${TEST_COUNTER}.json"
  http_code="$(curl -s -o "$gw_org_file" -w '%{http_code}' --connect-timeout 10 --max-time 20 -H "Authorization: Bearer ${GW_ACCESS_TOKEN:-}" "http://127.0.0.1:${GATEWAY_PORT}/v1/orgs/me" 2>>"$CURL_ERRORS")"
    assert_status "Gateway orgs/me" "$http_code" "200" "$gw_org_file"
    if [[ "$LAST_RESULT" == "PASS" ]]; then
      PRIMARY_ORG_ID="$("$PYTHON_BOOTSTRAP" - "$gw_org_file" <<'PY'
import json, sys
try:
    data = json.load(open(sys.argv[1], encoding='utf-8'))
    orgs = data['data']['organizations']
    if orgs:
        print(orgs[0]['id'])
except Exception:
    pass
PY
)"
      PRIMARY_ORG_ID="${PRIMARY_ORG_ID//$'\r'/}"
      PRIMARY_ORG_ID="${PRIMARY_ORG_ID//$'\n'/}"
    fi
  fi

  if [[ -n "${GW_ACCESS_TOKEN:-}" && -n "${PRIMARY_ORG_ID:-}" ]]; then
    TEST_COUNTER=$((TEST_COUNTER + 1))
    local gw_org_detail="$LOG_DIR/test_${TEST_COUNTER}.json"
  http_code="$(curl -s -o "$gw_org_detail" -w '%{http_code}' --connect-timeout 10 --max-time 20 -H "Authorization: Bearer ${GW_ACCESS_TOKEN:-}" "http://127.0.0.1:${GATEWAY_PORT}/v1/orgs/${PRIMARY_ORG_ID}" 2>>"$CURL_ERRORS")"
    assert_status "Gateway org detalle" "$http_code" "200" "$gw_org_detail"
  fi

  if [[ -n "${GW_ACCESS_TOKEN:-}" ]]; then
    local audit_payload="$LOG_DIR/payload_audit.json"
    "$PYTHON_BOOTSTRAP" - "$audit_payload" "$ADMIN_EMAIL" <<'PY'
import json, sys
payload = {
    "action": "validation_probe",
    "source": "validate_script",
    "actor": sys.argv[2],
    "details": {"message": "test entry"},
}
with open(sys.argv[1], 'w', encoding='utf-8') as fh:
    json.dump(payload, fh, separators=(',', ':'))
PY
    TEST_COUNTER=$((TEST_COUNTER + 1))
    local audit_file="$LOG_DIR/test_${TEST_COUNTER}.json"
  http_code="$(curl -s -o "$audit_file" -w '%{http_code}' --connect-timeout 10 --max-time 20 -X POST "http://127.0.0.1:${GATEWAY_PORT}/v1/audit" -H "Authorization: Bearer ${GW_ACCESS_TOKEN:-}" -H "Content-Type: application/json" --data-binary "@$audit_payload" 2>>"$CURL_ERRORS")"
    assert_status "Gateway audit log" "$http_code" "201" "$audit_file"
  fi

  if [[ -n "${GW_ACCESS_TOKEN:-}" && -n "${PRIMARY_ORG_ID:-}" ]]; then
    TEST_COUNTER=$((TEST_COUNTER + 1))
    local forbidden_file="$LOG_DIR/test_${TEST_COUNTER}.json"
  http_code="$(curl -s -o "$forbidden_file" -w '%{http_code}' --connect-timeout 10 --max-time 20 -H "Authorization: Bearer ${GW_ACCESS_TOKEN:-}" "http://127.0.0.1:${GATEWAY_PORT}/v1/orgs/00000000-0000-0000-0000-000000000000" 2>>"$CURL_ERRORS")"
    assert_status "Gateway org inexistente" "$http_code" "403" "$forbidden_file"
  fi

  local invalid_payload="$LOG_DIR/payload_login_invalid.json"
  "$PYTHON_BOOTSTRAP" - "$invalid_payload" "$ADMIN_EMAIL" <<'PY'
import json, sys
payload = {"email": sys.argv[2]}
with open(sys.argv[1], 'w', encoding='utf-8') as fh:
    json.dump(payload, fh, separators=(',', ':'))
PY
  TEST_COUNTER=$((TEST_COUNTER + 1))
  local invalid_file="$LOG_DIR/test_${TEST_COUNTER}.json"
  http_code="$(curl -s -o "$invalid_file" -w '%{http_code}' --connect-timeout 10 --max-time 20 -X POST "http://127.0.0.1:${AUTH_PORT}/v1/auth/login" -H "Content-Type: application/json" --data-binary "@$invalid_payload" 2>>"$CURL_ERRORS")"
  assert_status "Auth login incompleto" "$http_code" "401" "$invalid_file"
}

degradation_test() {
  local org_pid
  org_pid="$(get_service_pid ORG)"
  if [[ -n "$org_pid" && -n "${GW_ACCESS_TOKEN:-}" ]]; then
    log "Degradacion" "Deteniendo org_service (PID $org_pid)"
    if kill "$org_pid" >>"$LOG_DIR/stop_org_service.log" 2>&1; then
      ORG_PID_KILLED=1
      clear_service_pid ORG
    fi
    TEST_COUNTER=$((TEST_COUNTER + 1))
    local tmp_file="$LOG_DIR/test_${TEST_COUNTER}.json"
    local http_code
  http_code="$(curl -s -o "$tmp_file" -w '%{http_code}' --connect-timeout 10 --max-time 20 -H "Authorization: Bearer ${GW_ACCESS_TOKEN:-}" "http://127.0.0.1:${GATEWAY_PORT}/v1/orgs/me" 2>>"$CURL_ERRORS")"
    assert_status "Gateway routing with org_service offline" "$http_code" "503" "$tmp_file"
  else
    record_fail "Gateway routing with org_service offline" "No se pudo simular degradacion (PID o token ausente)"
  fi

  if [[ -z "${GW_ACCESS_TOKEN:-}" ]]; then
    record_fail "Gateway routing without token" "No se pudo evaluar respuesta sin token por falla previa"
  else
    TEST_COUNTER=$((TEST_COUNTER + 1))
    local tmp_file="$LOG_DIR/test_${TEST_COUNTER}.json"
    local http_code
  http_code="$(curl -s -o "$tmp_file" -w '%{http_code}' --connect-timeout 10 --max-time 20 "http://127.0.0.1:${GATEWAY_PORT}/v1/orgs/me" 2>>"$CURL_ERRORS")"
    assert_status "Gateway without token" "$http_code" "401" "$tmp_file"
  fi
}

cleanup() {
  log "Cleanup" "Deteniendo microservicios"
  stop_service AUTH
  stop_service ORG
  stop_service AUDIT
  stop_service SIGNAL
  stop_service GATEWAY
  stop_service MEDIA
}

finalize() {
  local ts
  ts="$(timestamp)"
  echo "==================================================" >>"$REPORT"
  echo "Validation run finished at $ts" >>"$REPORT"
  echo "Totals: PASS=$PASS_TOTAL FAIL=$FAIL_TOTAL" >>"$REPORT"
  echo "==================================================" >>"$REPORT"
  echo "=================================================="
  echo "Validacion completada. PASS=$PASS_TOTAL FAIL=$FAIL_TOTAL"
  if (( FAIL_TOTAL > 0 )); then
    EXIT_CODE=1
  else
    EXIT_CODE=0
  fi
}

main() {
  local start_ts
  start_ts="$(timestamp)"
  echo "Validation run started at $start_ts" >"$REPORT"
  echo "==================================================" >>"$REPORT"

  log "Repositorio" "$REPO_ROOT"
  log "Logs" "$LOG_DIR"

  export ADMIN_EMAIL ADMIN_PASSWORD POSTGRES_HOST POSTGRES_PORT REDIS_PORT
  export REDIS_HOST

  find_python || true
  if (( ABORT_TESTS == 1 )); then
    finalize
    exit $EXIT_CODE
  fi

  setup_service_env "auth" "$MICRO_DIR/auth_service" || ABORT_TESTS=1
  setup_service_env "org" "$MICRO_DIR/org_service" || ABORT_TESTS=1
  setup_service_env "audit" "$MICRO_DIR/audit_service" || ABORT_TESTS=1
  setup_service_env "gateway" "$MICRO_DIR/gateway" || ABORT_TESTS=1
  setup_service_env "media" "$MICRO_DIR/media_service" || ABORT_TESTS=1

  if (( ABORT_TESTS == 0 )); then
    check_dependency "PostgreSQL" "$POSTGRES_HOST" "$POSTGRES_PORT"
    check_dependency "Redis" "$POSTGRES_HOST" "$REDIS_PORT"

    verify_postgres || ABORT_TESTS=1
    verify_redis || ABORT_TESTS=1
  fi

  if (( ABORT_TESTS == 0 )); then
    # signal_service DB init/seed removed
  fi

  if (( ABORT_TESTS == 0 )); then
    local auth_python="$MICRO_DIR/auth_service/.venv/bin/python"
    local org_python="$MICRO_DIR/org_service/.venv/bin/python"
    local audit_python="$MICRO_DIR/audit_service/.venv/bin/python"
    local gateway_python="$MICRO_DIR/gateway/.venv/bin/python"
    local media_python="$MICRO_DIR/media_service/.venv/bin/python"

    GATEWAY_PORT="$(choose_gateway_port "$GATEWAY_PORT" 5050 5500 6000)"
    if [[ -n "$CHOSEN_GATEWAY_NOTE" ]]; then
      log "Gateway" "$CHOSEN_GATEWAY_NOTE"
    fi
  export AUTH_SERVICE_PORT="$AUTH_PORT"
  export ORG_SERVICE_PORT="$ORG_PORT"
  export AUDIT_SERVICE_PORT="$AUDIT_PORT"
    export GATEWAY_SERVICE_PORT="$GATEWAY_PORT"
  export AUTH_SERVICE_URL="http://127.0.0.1:${AUTH_PORT}"
  export ORG_SERVICE_URL="http://127.0.0.1:${ORG_PORT}"
  export AUDIT_SERVICE_URL="http://127.0.0.1:${AUDIT_PORT}"

    start_service AUTH "$MICRO_DIR/auth_service" "$auth_python" "$AUTH_PORT" || ABORT_TESTS=1
    start_service ORG "$MICRO_DIR/org_service" "$org_python" "$ORG_PORT" || ABORT_TESTS=1
    start_service AUDIT "$MICRO_DIR/audit_service" "$audit_python" "$AUDIT_PORT" || ABORT_TESTS=1
    start_service GATEWAY "$MICRO_DIR/gateway" "$gateway_python" "$GATEWAY_PORT" || ABORT_TESTS=1
    start_service MEDIA "$MICRO_DIR/media_service" "$media_python" "$MEDIA_PORT" || ABORT_TESTS=1
  fi

  if (( ABORT_TESTS == 0 )); then
    run_tests
    degradation_test
  fi

  cleanup
  finalize
  exit $EXIT_CODE
}

main "$@"
>>>>>>> 5236ae08
<|MERGE_RESOLUTION|>--- conflicted
+++ resolved
@@ -1,51 +1,4 @@
 #!/usr/bin/env bash
-<<<<<<< HEAD
-set -euo pipefail
-
-ROOT_DIR="$(cd "$(dirname "${BASH_SOURCE[0]}" )" && pwd)"
-MICRO_DIR="$ROOT_DIR/microservicios"
-
-BASE_URL="${BASE_URL:-http://34.70.7.33}"
-BASE_URL="${BASE_URL%/}"
-AUTH_URL="${AUTH_URL:-$BASE_URL}"
-AUTH_URL="${AUTH_URL%/}"
-ADMIN_EMAIL="${ADMIN_EMAIL:-ana.ruiz@heartguard.com}"
-ADMIN_PASSWORD="${ADMIN_PASSWORD:-Demo#2025}"
-
-services=(
-  auth_service
-  org_service
-  audit_service
-  gateway
-  media_service
-  alert_service
-  analytics_service
-)
-
-status=0
-
-for service in "${services[@]}"; do
-  script_path="$MICRO_DIR/$service/test_${service}.sh"
-  if [[ ! -x "$script_path" ]]; then
-    printf '[validate] Script no encontrado para %s: %s\n' "$service" "$script_path" >&2
-    status=1
-    continue
-  fi
-
-  printf '\n[validate] Ejecutando %s...\n' "$service"
-  if ! (
-    cd "$(dirname "$script_path")" && \
-    BASE_URL="$BASE_URL" \
-    AUTH_URL="$AUTH_URL" \
-    ADMIN_EMAIL="$ADMIN_EMAIL" \
-    ADMIN_PASSWORD="$ADMIN_PASSWORD" \
-    "./$(basename "$script_path")"
-  ); then
-    result=$?
-    printf '[validate] %s fallo con codigo %s.\n' "$service" "$result" >&2
-    if [[ $status -eq 0 ]]; then
-      status=$result
-=======
 # shellcheck disable=SC2034
 
 REPO_ROOT="$(cd "$(dirname "${BASH_SOURCE[0]}" )" && pwd)"
@@ -191,16 +144,12 @@
       PYTHON_BOOTSTRAP="$candidate"
       log "Python" "Usando interprete $candidate"
       return 0
->>>>>>> 5236ae08
     fi
   else
     printf '[validate] %s OK.\n' "$service"
   fi
 done
 
-<<<<<<< HEAD
-exit "$status"
-=======
   record_pass "Setup $service_key" "Entorno virtual listo"
   return 0
 }
@@ -643,5 +592,4 @@
   exit $EXIT_CODE
 }
 
-main "$@"
->>>>>>> 5236ae08
+main "$@"