#!/usr/bin/env bash
# shellcheck disable=SC2034

REPO_ROOT="$(cd "$(dirname "${BASH_SOURCE[0]}" )" && pwd)"
MICRO_DIR="$REPO_ROOT/microservicios"
LOG_DIR="$MICRO_DIR/validation_logs"
REPORT="$LOG_DIR/validation_report.txt"
CURL_ERRORS="$LOG_DIR/curl_errors.log"

ADMIN_EMAIL="ana.ruiz@heartguard.com"
ADMIN_PASSWORD="Demo#2025"
POSTGRES_HOST="35.184.124.76"
POSTGRES_PORT="5432"
REDIS_PORT="6379"

PASS_TOTAL=0
FAIL_TOTAL=0
TEST_COUNTER=0
LAST_RESULT="UNKNOWN"
EXIT_CODE=0
ABORT_TESTS=0

AUTH_PORT="${AUTH_PORT:-5001}"
ORG_PORT="${ORG_PORT:-5002}"
AUDIT_PORT="${AUDIT_PORT:-5006}"
SIGNAL_PORT="${SIGNAL_PORT:-5007}"
GATEWAY_PORT="${GATEWAY_PORT:-5000}"
MEDIA_PORT="${MEDIA_PORT:-5007}"
CHOSEN_GATEWAY_NOTE=""

ORG_PID_KILLED=0

set_service_pid() {
  local tag="$1"
  local pid="$2"
  printf -v "SERVICE_PID_${tag}" '%s' "$pid"
}

get_service_pid() {
  local tag="$1"
  local var="SERVICE_PID_${tag}"
  printf '%s' "${!var:-}"
}

clear_service_pid() {
  local tag="$1"
  unset "SERVICE_PID_${tag}"
}

ensure_port_free() {
  local port="$1"
  if ! command -v lsof >/dev/null 2>&1; then
    log "Port $port" "lsof no disponible; omitiendo liberacion" "stderr"
    return 0
  fi
  local pids
  if pids="$(lsof -ti tcp:"$port" 2>/dev/null)" && [[ -n "$pids" ]]; then
    log "Port $port" "Liberando procesos [$pids]" "stderr"
    while IFS= read -r pid; do
      if kill "$pid" >/dev/null 2>&1; then
        log "Port $port" "Proceso $pid detenido" "stderr"
      fi
    done <<<"$pids"
    sleep 1
  fi
}

port_available() {
  local port="$1"
  if ! command -v lsof >/dev/null 2>&1; then
    return 0
  fi
  if lsof -ti tcp:"$port" >/dev/null 2>&1; then
    return 1
  fi
  return 0
}

choose_gateway_port() {
  local desired="$1"
  shift
  local candidates=("$@")
  CHOSEN_GATEWAY_NOTE=""

  if port_available "$desired"; then
    printf '%s' "$desired"
    return 0
  fi

  ensure_port_free "$desired"
  if port_available "$desired"; then
    printf '%s' "$desired"
    return 0
  fi

  for candidate in "${candidates[@]}"; do
    if port_available "$candidate"; then
      CHOSEN_GATEWAY_NOTE="Puerto $desired en uso; se usara $candidate"
      printf '%s' "$candidate"
      return 0
    fi
  done

  CHOSEN_GATEWAY_NOTE="No se encontro puerto alternativo libre; se intentara liberar $desired"
  printf '%s' "$desired"
}

mkdir -p "$LOG_DIR"
: > "$REPORT"
: > "$CURL_ERRORS"

timestamp() {
  date '+%Y-%m-%d %H:%M:%S'
}

log() {
  local key="$1"
  local value="$2"
  local stream="${3:-stdout}"
  local ts
  ts="$(timestamp)"
  local line="[$ts] [INFO] $key: $value"
  if [[ "$stream" == "stderr" ]]; then
    printf '%s\n' "$line" >&2
  else
    printf '%s\n' "$line"
  fi
  printf '%s\n' "$line" >>"$REPORT"
}

record_pass() {
  local msg="$1"
  local info="$2"
  local ts
  ts="$(timestamp)"
  PASS_TOTAL=$((PASS_TOTAL + 1))
  echo "[$ts] [PASS] $msg - $info"
  echo "[$ts] [PASS] $msg - $info" >>"$REPORT"
}

record_fail() {
  local msg="$1"
  local info="$2"
  local ts
  ts="$(timestamp)"
  FAIL_TOTAL=$((FAIL_TOTAL + 1))
  echo "[$ts] [FAIL] $msg - $info"
  echo "[$ts] [FAIL] $msg - $info" >>"$REPORT"
}

log_response() {
  local body_file="$1"
  if [[ -f "$body_file" && -n "${PYTHON_BOOTSTRAP:-}" ]]; then
    local raw
    raw="$("$PYTHON_BOOTSTRAP" - "$body_file" <<'PY'
import sys
from pathlib import Path

path = Path(sys.argv[1])
try:
    data = path.read_text(encoding='utf-8', errors='replace')
except Exception:
    data = ''
if len(data) > 800:
    data = data[:800] + '...'
print(data)
PY
)"
    printf '    Body: %s\n' "$raw" >>"$REPORT"
  fi
}

find_python() {
  local candidates=(python3 python py)
  for candidate in "${candidates[@]}"; do
    if command -v "$candidate" >/dev/null 2>&1; then
      PYTHON_BOOTSTRAP="$candidate"
      log "Python" "Usando interprete $candidate"
      return 0
    fi
  done
  record_fail "Python" "No se encontro interprete compatible"
  ABORT_TESTS=1
  return 1
}

setup_service_env() {
  local service_key="$1"
  local service_dir="$2"
  local venv_dir="$service_dir/.venv"
  local setup_log="$LOG_DIR/${service_key}_venv.log"
  local pip_log="$LOG_DIR/${service_key}_pip.log"

  log "Setup $service_key" "Creando entorno virtual"
  if [[ ! -d "$venv_dir" ]]; then
    "$PYTHON_BOOTSTRAP" -m venv "$venv_dir" >>"$setup_log" 2>&1 || {
      record_fail "Setup $service_key" "Fallo creando entorno virtual (ver ${service_key}_venv.log)"
      return 1
    }
  fi

  local venv_python="$venv_dir/bin/python"
  if [[ ! -x "$venv_python" ]]; then
    record_fail "Setup $service_key" "Python del entorno no encontrado"
    return 1
  fi

  local req_file="$service_dir/requirements.txt"
  if [[ -f "$req_file" ]]; then
    log "Setup $service_key" "Instalando dependencias"
    "$venv_python" -m pip install --upgrade pip >>"$pip_log" 2>&1 || {
      record_fail "Setup $service_key" "Fallo instalando dependencias (ver ${service_key}_pip.log)"
      return 1
    }
    "$venv_python" -m pip install -r "$req_file" >>"$pip_log" 2>&1 || {
      record_fail "Setup $service_key" "Fallo instalando dependencias (ver ${service_key}_pip.log)"
      return 1
    }
  else
    log "Setup $service_key" "No se encontro requirements.txt"
  fi

  record_pass "Setup $service_key" "Entorno virtual listo"
  return 0
}

check_dependency() {
  local name="$1"
  local host="$2"
  local port="$3"
  if "$PYTHON_BOOTSTRAP" - "$host" "$port" <<'PY' >/dev/null 2>&1; then
import socket, sys

host = sys.argv[1]
port = int(sys.argv[2])
with socket.create_connection((host, port), timeout=5):
    pass
PY
    record_pass "Conectividad $name" "Puerto $port accesible"
  else
    record_fail "Conectividad $name" "Fallo al alcanzar $host:$port"
  fi
}

verify_postgres() {
  local auth_python="$MICRO_DIR/auth_service/.venv/bin/python"
  if [[ ! -x "$auth_python" ]]; then
    record_fail "Conexion Postgres" "Python del servicio auth no disponible"
    return 1
  fi
  if (cd "$MICRO_DIR/auth_service" && "$auth_python" - <<'PY' >>"$LOG_DIR/postgres_check.log" 2>&1); then
from db import get_conn, put_conn
conn = get_conn()
cur = conn.cursor()
cur.execute('SELECT 1')
cur.fetchone()
put_conn(conn)
PY
    record_pass "Conexion Postgres" "Consulta SELECT 1 exitosa"
    return 0
  else
    record_fail "Conexion Postgres" "Fallo verificacion (ver postgres_check.log)"
    return 1
  fi
}

verify_redis() {
  local auth_python="$MICRO_DIR/auth_service/.venv/bin/python"
  if [[ ! -x "$auth_python" ]]; then
    record_fail "Conexion Redis" "Python del servicio auth no disponible"
    return 1
  fi
  if (cd "$MICRO_DIR/auth_service" && "$auth_python" - <<'PY' >>"$LOG_DIR/redis_check.log" 2>&1); then
from redis_client import get_redis
client = get_redis()
client.ping()
PY
    record_pass "Conexion Redis" "Ping exitoso"
    return 0
  else
    record_fail "Conexion Redis" "Fallo verificacion (ver redis_check.log)"
    return 1
  fi
}

start_service() {
  local tag="$1"
  local service_dir="$2"
  local python_bin="$3"
  local port="${4:-}"
  local stdout_file="$LOG_DIR/${tag}_stdout.log"
  local stderr_file="$LOG_DIR/${tag}_stderr.log"

  : >"$stdout_file"
  : >"$stderr_file"

  if [[ ! -x "$python_bin" ]]; then
    record_fail "Start $tag" "Interprete no encontrado"
    return 1
  fi

  if [[ -n "$port" ]]; then
    ensure_port_free "$port"
  fi

  local shared_env_file="$MICRO_DIR/.env"
  if [[ -f "$shared_env_file" ]]; then
    while IFS= read -r line; do
      if [[ ! "$line" =~ ^\s*# && -n "$line" ]]; then
        export "$line"
      fi
    done < "$shared_env_file"
  fi

  local service_env_file="$service_dir/.env"
  if [[ -f "$service_env_file" ]]; then
    while IFS= read -r line; do
      if [[ ! "$line" =~ ^\s*# && -n "$line" ]]; then
        export "$line"
      fi
    done < "$service_env_file"
  fi

  log "Start $tag" "Lanzando servicio"
  (
    cd "$service_dir" || exit 1
    nohup "$python_bin" app.py >>"$stdout_file" 2>>"$stderr_file" &
    echo $!
  ) >"$LOG_DIR/start_${tag}.log" 2>&1

  local pid
  pid="$(tail -n 1 "$LOG_DIR/start_${tag}.log" 2>/dev/null)"
  if [[ -z "$pid" || ! "$pid" =~ ^[0-9]+$ ]]; then
    record_fail "Start $tag" "No se pudo iniciar (ver start_${tag}.log)"
    return 1
  fi

  set_service_pid "$tag" "$pid"
  log "Start $tag" "PID $pid"
  sleep 6
  if kill -0 "$pid" >/dev/null 2>&1; then
    record_pass "Start $tag" "Servicio activo"
    return 0
  else
    record_fail "Start $tag" "Proceso finalizo prematuramente (ver stderr)"
    return 1
  fi
}

stop_service() {
  local tag="$1"
  local pid
  pid="$(get_service_pid "$tag")"
  if [[ -n "$pid" ]]; then
    if kill "$pid" >/dev/null 2>&1; then
      log "Stop $tag" "PID $pid detenido"
    fi
    clear_service_pid "$tag"
  fi
}

http_test() {
  local name="$1"
  local url="$2"
  local expected="$3"
  TEST_COUNTER=$((TEST_COUNTER + 1))
  local tmp_file="$LOG_DIR/test_${TEST_COUNTER}.json"
  local http_code
  http_code="$(curl -s -o "$tmp_file" -w '%{http_code}' --connect-timeout 10 --max-time 20 "$url" 2>>"$CURL_ERRORS")"
  assert_status "$name" "$http_code" "$expected" "$tmp_file"
}

assert_status() {
  local name="$1"
  local actual="$2"
  local expected="$3"
  local body_file="$4"
  if [[ "$actual" == "$expected" ]]; then
    LAST_RESULT="PASS"
    record_pass "$name" "HTTP $actual"
  else
    LAST_RESULT="FAIL"
    record_fail "$name" "HTTP $actual (esperado $expected)"
    log_response "$body_file"
  fi
}

run_tests() {
  http_test "Health auth_service" "http://127.0.0.1:${AUTH_PORT}/health" "200"
  http_test "Health org_service" "http://127.0.0.1:${ORG_PORT}/health" "200"
  http_test "Health audit_service" "http://127.0.0.1:${AUDIT_PORT}/health" "200"
<<<<<<< HEAD
  http_test "Health signal_service" "http://127.0.0.1:${SIGNAL_PORT}/health" "200"
=======
  http_test "Health media_service" "http://127.0.0.1:${MEDIA_PORT}/health" "200"
>>>>>>> c3908a60
  http_test "Health gateway" "http://127.0.0.1:${GATEWAY_PORT}/health" "200"

  # Test: signal_service data ingestion
  local signal_payload_file="$LOG_DIR/payload_signal_ingest.json"
  cat > "$signal_payload_file" <<EOF
[
  {"ts": 1678886401, "val": "78"},
  {"ts": 1678886405, "val": "80"}
]
EOF
  local device_uuid="device-uuid-test-001"
  local device_token="heartguard-test-token-abcdef123456"
  TEST_COUNTER=$((TEST_COUNTER + 1))
  local ingest_file="$LOG_DIR/test_${TEST_COUNTER}.json"
  local http_code
  http_code="$(curl -s -o "$ingest_file" -w '%{http_code}' --connect-timeout 15 --max-time 30 \
    -X POST "http://127.0.0.1:${SIGNAL_PORT}/api/v1/data/ingest?stream_type=heart_rate" \
    -H "Content-Type: application/json" \
    -H "X-Device-UUID: ${device_uuid}" \
    -H "X-Device-Token: ${device_token}" \
    --data-binary "@$signal_payload_file" 2>>"$CURL_ERRORS")"
  assert_status "SignalService Ingest" "$http_code" "202" "$ingest_file"

  local login_payload="$LOG_DIR/payload_login.json"
  "$PYTHON_BOOTSTRAP" - "$login_payload" "$ADMIN_EMAIL" "$ADMIN_PASSWORD" <<'PY'
import json, sys
payload = {"email": sys.argv[2], "password": sys.argv[3]}
with open(sys.argv[1], 'w', encoding='utf-8') as fh:
    json.dump(payload, fh, separators=(',', ':'))
PY

  TEST_COUNTER=$((TEST_COUNTER + 1))
  local login_file="$LOG_DIR/test_${TEST_COUNTER}.json"
  local http_code
  http_code="$(curl -s -o "$login_file" -w '%{http_code}' --connect-timeout 15 --max-time 30 -X POST "http://127.0.0.1:${AUTH_PORT}/v1/auth/login" -H "Content-Type: application/json" --data-binary "@$login_payload" 2>>"$CURL_ERRORS")"
  assert_status "Auth login directo" "$http_code" "200" "$login_file"

  if [[ "$LAST_RESULT" == "PASS" ]]; then
    AUTH_ACCESS_TOKEN="$("$PYTHON_BOOTSTRAP" - "$login_file" <<'PY'
import json, sys
try:
    data = json.load(open(sys.argv[1], encoding='utf-8'))
    print(data['data']['access_token'])
except Exception:
    pass
PY
)"
    AUTH_REFRESH_TOKEN="$("$PYTHON_BOOTSTRAP" - "$login_file" <<'PY'
import json, sys
try:
    data = json.load(open(sys.argv[1], encoding='utf-8'))
    print(data['data']['refresh_token'])
except Exception:
    pass
PY
)"
    AUTH_ACCESS_TOKEN="${AUTH_ACCESS_TOKEN//$'\r'/}"
    AUTH_ACCESS_TOKEN="${AUTH_ACCESS_TOKEN//$'\n'/}"
    AUTH_REFRESH_TOKEN="${AUTH_REFRESH_TOKEN//$'\r'/}"
    AUTH_REFRESH_TOKEN="${AUTH_REFRESH_TOKEN//$'\n'/}"
  fi

  if [[ -z "${AUTH_ACCESS_TOKEN:-}" ]]; then
    record_fail "Auth refresh" "No hay token de acceso"
  else
    TEST_COUNTER=$((TEST_COUNTER + 1))
    local refresh_file="$LOG_DIR/test_${TEST_COUNTER}.json"
  http_code="$(curl -s -o "$refresh_file" -w '%{http_code}' --connect-timeout 10 --max-time 20 -X POST "http://127.0.0.1:${AUTH_PORT}/v1/auth/refresh" -H "Authorization: Bearer ${AUTH_REFRESH_TOKEN:-}" 2>>"$CURL_ERRORS")"
    assert_status "Auth refresh" "$http_code" "200" "$refresh_file"
  fi

  if [[ -n "${AUTH_ACCESS_TOKEN:-}" ]]; then
    TEST_COUNTER=$((TEST_COUNTER + 1))
    local me_file="$LOG_DIR/test_${TEST_COUNTER}.json"
  http_code="$(curl -s -o "$me_file" -w '%{http_code}' --connect-timeout 10 --max-time 20 -H "Authorization: Bearer ${AUTH_ACCESS_TOKEN:-}" "http://127.0.0.1:${AUTH_PORT}/v1/users/me" 2>>"$CURL_ERRORS")"
    assert_status "Auth users/me" "$http_code" "200" "$me_file"
  fi

  TEST_COUNTER=$((TEST_COUNTER + 1))
  local gw_login_file="$LOG_DIR/test_${TEST_COUNTER}.json"
  http_code="$(curl -s -o "$gw_login_file" -w '%{http_code}' --connect-timeout 15 --max-time 30 -X POST "http://127.0.0.1:${GATEWAY_PORT}/v1/auth/login" -H "Content-Type: application/json" --data-binary "@$login_payload" 2>>"$CURL_ERRORS")"
  assert_status "Gateway login" "$http_code" "200" "$gw_login_file"

  if [[ "$LAST_RESULT" == "PASS" ]]; then
    GW_ACCESS_TOKEN="$("$PYTHON_BOOTSTRAP" - "$gw_login_file" <<'PY'
import json, sys
try:
    data = json.load(open(sys.argv[1], encoding='utf-8'))
    print(data['data']['access_token'])
except Exception:
    pass
PY
)"
    GW_ACCESS_TOKEN="${GW_ACCESS_TOKEN//$'\r'/}"
    GW_ACCESS_TOKEN="${GW_ACCESS_TOKEN//$'\n'/}"
  fi

  if [[ -n "${GW_ACCESS_TOKEN:-}" ]]; then
    TEST_COUNTER=$((TEST_COUNTER + 1))
    local gw_org_file="$LOG_DIR/test_${TEST_COUNTER}.json"
  http_code="$(curl -s -o "$gw_org_file" -w '%{http_code}' --connect-timeout 10 --max-time 20 -H "Authorization: Bearer ${GW_ACCESS_TOKEN:-}" "http://127.0.0.1:${GATEWAY_PORT}/v1/orgs/me" 2>>"$CURL_ERRORS")"
    assert_status "Gateway orgs/me" "$http_code" "200" "$gw_org_file"
    if [[ "$LAST_RESULT" == "PASS" ]]; then
      PRIMARY_ORG_ID="$("$PYTHON_BOOTSTRAP" - "$gw_org_file" <<'PY'
import json, sys
try:
    data = json.load(open(sys.argv[1], encoding='utf-8'))
    orgs = data['data']['organizations']
    if orgs:
        print(orgs[0]['id'])
except Exception:
    pass
PY
)"
      PRIMARY_ORG_ID="${PRIMARY_ORG_ID//$'\r'/}"
      PRIMARY_ORG_ID="${PRIMARY_ORG_ID//$'\n'/}"
    fi
  fi

  if [[ -n "${GW_ACCESS_TOKEN:-}" && -n "${PRIMARY_ORG_ID:-}" ]]; then
    TEST_COUNTER=$((TEST_COUNTER + 1))
    local gw_org_detail="$LOG_DIR/test_${TEST_COUNTER}.json"
  http_code="$(curl -s -o "$gw_org_detail" -w '%{http_code}' --connect-timeout 10 --max-time 20 -H "Authorization: Bearer ${GW_ACCESS_TOKEN:-}" "http://127.0.0.1:${GATEWAY_PORT}/v1/orgs/${PRIMARY_ORG_ID}" 2>>"$CURL_ERRORS")"
    assert_status "Gateway org detalle" "$http_code" "200" "$gw_org_detail"
  fi

  if [[ -n "${GW_ACCESS_TOKEN:-}" ]]; then
    local audit_payload="$LOG_DIR/payload_audit.json"
    "$PYTHON_BOOTSTRAP" - "$audit_payload" "$ADMIN_EMAIL" <<'PY'
import json, sys
payload = {
    "action": "validation_probe",
    "source": "validate_script",
    "actor": sys.argv[2],
    "details": {"message": "test entry"},
}
with open(sys.argv[1], 'w', encoding='utf-8') as fh:
    json.dump(payload, fh, separators=(',', ':'))
PY
    TEST_COUNTER=$((TEST_COUNTER + 1))
    local audit_file="$LOG_DIR/test_${TEST_COUNTER}.json"
  http_code="$(curl -s -o "$audit_file" -w '%{http_code}' --connect-timeout 10 --max-time 20 -X POST "http://127.0.0.1:${GATEWAY_PORT}/v1/audit" -H "Authorization: Bearer ${GW_ACCESS_TOKEN:-}" -H "Content-Type: application/json" --data-binary "@$audit_payload" 2>>"$CURL_ERRORS")"
    assert_status "Gateway audit log" "$http_code" "201" "$audit_file"
  fi

  if [[ -n "${GW_ACCESS_TOKEN:-}" && -n "${PRIMARY_ORG_ID:-}" ]]; then
    TEST_COUNTER=$((TEST_COUNTER + 1))
    local forbidden_file="$LOG_DIR/test_${TEST_COUNTER}.json"
  http_code="$(curl -s -o "$forbidden_file" -w '%{http_code}' --connect-timeout 10 --max-time 20 -H "Authorization: Bearer ${GW_ACCESS_TOKEN:-}" "http://127.0.0.1:${GATEWAY_PORT}/v1/orgs/00000000-0000-0000-0000-000000000000" 2>>"$CURL_ERRORS")"
    assert_status "Gateway org inexistente" "$http_code" "403" "$forbidden_file"
  fi

  local invalid_payload="$LOG_DIR/payload_login_invalid.json"
  "$PYTHON_BOOTSTRAP" - "$invalid_payload" "$ADMIN_EMAIL" <<'PY'
import json, sys
payload = {"email": sys.argv[2]}
with open(sys.argv[1], 'w', encoding='utf-8') as fh:
    json.dump(payload, fh, separators=(',', ':'))
PY
  TEST_COUNTER=$((TEST_COUNTER + 1))
  local invalid_file="$LOG_DIR/test_${TEST_COUNTER}.json"
  http_code="$(curl -s -o "$invalid_file" -w '%{http_code}' --connect-timeout 10 --max-time 20 -X POST "http://127.0.0.1:${AUTH_PORT}/v1/auth/login" -H "Content-Type: application/json" --data-binary "@$invalid_payload" 2>>"$CURL_ERRORS")"
  assert_status "Auth login incompleto" "$http_code" "401" "$invalid_file"
}

degradation_test() {
  local org_pid
  org_pid="$(get_service_pid ORG)"
  if [[ -n "$org_pid" && -n "${GW_ACCESS_TOKEN:-}" ]]; then
    log "Degradacion" "Deteniendo org_service (PID $org_pid)"
    if kill "$org_pid" >>"$LOG_DIR/stop_org_service.log" 2>&1; then
      ORG_PID_KILLED=1
      clear_service_pid ORG
    fi
    TEST_COUNTER=$((TEST_COUNTER + 1))
    local tmp_file="$LOG_DIR/test_${TEST_COUNTER}.json"
    local http_code
  http_code="$(curl -s -o "$tmp_file" -w '%{http_code}' --connect-timeout 10 --max-time 20 -H "Authorization: Bearer ${GW_ACCESS_TOKEN:-}" "http://127.0.0.1:${GATEWAY_PORT}/v1/orgs/me" 2>>"$CURL_ERRORS")"
    assert_status "Gateway routing with org_service offline" "$http_code" "503" "$tmp_file"
  else
    record_fail "Gateway routing with org_service offline" "No se pudo simular degradacion (PID o token ausente)"
  fi

  if [[ -z "${GW_ACCESS_TOKEN:-}" ]]; then
    record_fail "Gateway routing without token" "No se pudo evaluar respuesta sin token por falla previa"
  else
    TEST_COUNTER=$((TEST_COUNTER + 1))
    local tmp_file="$LOG_DIR/test_${TEST_COUNTER}.json"
    local http_code
  http_code="$(curl -s -o "$tmp_file" -w '%{http_code}' --connect-timeout 10 --max-time 20 "http://127.0.0.1:${GATEWAY_PORT}/v1/orgs/me" 2>>"$CURL_ERRORS")"
    assert_status "Gateway without token" "$http_code" "401" "$tmp_file"
  fi
}

cleanup() {
  log "Cleanup" "Deteniendo microservicios"
  stop_service AUTH
  stop_service ORG
  stop_service AUDIT
  stop_service SIGNAL
  stop_service GATEWAY
  stop_service MEDIA
}

finalize() {
  local ts
  ts="$(timestamp)"
  echo "==================================================" >>"$REPORT"
  echo "Validation run finished at $ts" >>"$REPORT"
  echo "Totals: PASS=$PASS_TOTAL FAIL=$FAIL_TOTAL" >>"$REPORT"
  echo "==================================================" >>"$REPORT"
  echo "=================================================="
  echo "Validacion completada. PASS=$PASS_TOTAL FAIL=$FAIL_TOTAL"
  if (( FAIL_TOTAL > 0 )); then
    EXIT_CODE=1
  else
    EXIT_CODE=0
  fi
}

main() {
  local start_ts
  start_ts="$(timestamp)"
  echo "Validation run started at $start_ts" >"$REPORT"
  echo "==================================================" >>"$REPORT"

  log "Repositorio" "$REPO_ROOT"
  log "Logs" "$LOG_DIR"

  export ADMIN_EMAIL ADMIN_PASSWORD POSTGRES_HOST POSTGRES_PORT REDIS_PORT
  export REDIS_HOST="$POSTGRES_HOST"

  find_python || true
  if (( ABORT_TESTS == 1 )); then
    finalize
    exit $EXIT_CODE
  fi

  setup_service_env "auth" "$MICRO_DIR/auth_service" || ABORT_TESTS=1
  setup_service_env "org" "$MICRO_DIR/org_service" || ABORT_TESTS=1
  setup_service_env "audit" "$MICRO_DIR/audit_service" || ABORT_TESTS=1
  setup_service_env "signal" "$MICRO_DIR/signal_service" || ABORT_TESTS=1
  setup_service_env "gateway" "$MICRO_DIR/gateway" || ABORT_TESTS=1
  setup_service_env "media" "$MICRO_DIR/media_service" || ABORT_TESTS=1

  if (( ABORT_TESTS == 0 )); then
    check_dependency "PostgreSQL" "$POSTGRES_HOST" "$POSTGRES_PORT"
    check_dependency "Redis" "$POSTGRES_HOST" "$REDIS_PORT"

    verify_postgres || ABORT_TESTS=1
    verify_redis || ABORT_TESTS=1
  fi

  if (( ABORT_TESTS == 0 )); then
    log "Database Setup" "Inicializando base de datos de signal_service"
    local signal_python="$MICRO_DIR/signal_service/.venv/bin/python"
    if [[ ! -x "$signal_python" ]]; then
      record_fail "Signal DB Init" "Python del servicio signal no disponible"
      ABORT_TESTS=1
    else
      "$signal_python" "$MICRO_DIR/signal_service/init_db.py" > "$LOG_DIR/signal_init_db.log" 2>&1
      if (( $? != 0 )); then
        record_fail "Signal DB Init" "Fallo inicializando la base de datos (ver signal_init_db.log)"
        ABORT_TESTS=1
      fi
    fi

    if (( ABORT_TESTS == 0 )); then
      log "Database Setup" "Sembrando datos de prueba en signal_service"
      "$signal_python" "$MICRO_DIR/signal_service/seed_test_data.py" > "$LOG_DIR/signal_seed_data.log" 2>&1
      if (( $? != 0 )); then
        record_fail "Signal DB Seed" "Fallo sembrando datos de prueba (ver signal_seed_data.log)"
        ABORT_TESTS=1
      fi
    fi
  fi

  if (( ABORT_TESTS == 0 )); then
    local auth_python="$MICRO_DIR/auth_service/.venv/bin/python"
    local org_python="$MICRO_DIR/org_service/.venv/bin/python"
    local audit_python="$MICRO_DIR/audit_service/.venv/bin/python"
    local signal_python="$MICRO_DIR/signal_service/.venv/bin/python"
    local gateway_python="$MICRO_DIR/gateway/.venv/bin/python"
    local media_python="$MICRO_DIR/media_service/.venv/bin/python"

    GATEWAY_PORT="$(choose_gateway_port "$GATEWAY_PORT" 5050 5500 6000)"
    if [[ -n "$CHOSEN_GATEWAY_NOTE" ]]; then
      log "Gateway" "$CHOSEN_GATEWAY_NOTE"
    fi
  export AUTH_SERVICE_PORT="$AUTH_PORT"
  export ORG_SERVICE_PORT="$ORG_PORT"
  export AUDIT_SERVICE_PORT="$AUDIT_PORT"
<<<<<<< HEAD
  export SIGNAL_SERVICE_PORT="$SIGNAL_PORT"
=======
  export MEDIA_SERVICE_PORT="$MEDIA_PORT"
>>>>>>> c3908a60
    export GATEWAY_SERVICE_PORT="$GATEWAY_PORT"
  export AUTH_SERVICE_URL="http://127.0.0.1:${AUTH_PORT}"
  export ORG_SERVICE_URL="http://127.0.0.1:${ORG_PORT}"
  export AUDIT_SERVICE_URL="http://127.0.0.1:${AUDIT_PORT}"
<<<<<<< HEAD
  export SIGNAL_SERVICE_URL="http://127.0.0.1:${SIGNAL_PORT}"
=======
  export MEDIA_SERVICE_URL="http://127.0.0.1:${MEDIA_PORT}"
    if [[ -z "${STORAGE_EMULATOR_HOST:-}" ]]; then
      export STORAGE_EMULATOR_HOST="http://127.0.0.1:9090"
    fi
    if [[ -z "${GOOGLE_CLOUD_PROJECT:-}" ]]; then
      export GOOGLE_CLOUD_PROJECT="heartguard-local"
    fi
>>>>>>> c3908a60

    start_service AUTH "$MICRO_DIR/auth_service" "$auth_python" "$AUTH_PORT" || ABORT_TESTS=1
    start_service ORG "$MICRO_DIR/org_service" "$org_python" "$ORG_PORT" || ABORT_TESTS=1
    start_service AUDIT "$MICRO_DIR/audit_service" "$audit_python" "$AUDIT_PORT" || ABORT_TESTS=1
    start_service SIGNAL "$MICRO_DIR/signal_service" "$signal_python" "$SIGNAL_PORT" || ABORT_TESTS=1
    start_service GATEWAY "$MICRO_DIR/gateway" "$gateway_python" "$GATEWAY_PORT" || ABORT_TESTS=1
    start_service MEDIA "$MICRO_DIR/media_service" "$media_python" "$MEDIA_PORT" || ABORT_TESTS=1
  fi

  if (( ABORT_TESTS == 0 )); then
    run_tests
    degradation_test
  fi

  cleanup
  finalize
  exit $EXIT_CODE
}

main "$@"<|MERGE_RESOLUTION|>--- conflicted
+++ resolved
@@ -389,11 +389,7 @@
   http_test "Health auth_service" "http://127.0.0.1:${AUTH_PORT}/health" "200"
   http_test "Health org_service" "http://127.0.0.1:${ORG_PORT}/health" "200"
   http_test "Health audit_service" "http://127.0.0.1:${AUDIT_PORT}/health" "200"
-<<<<<<< HEAD
   http_test "Health signal_service" "http://127.0.0.1:${SIGNAL_PORT}/health" "200"
-=======
-  http_test "Health media_service" "http://127.0.0.1:${MEDIA_PORT}/health" "200"
->>>>>>> c3908a60
   http_test "Health gateway" "http://127.0.0.1:${GATEWAY_PORT}/health" "200"
 
   # Test: signal_service data ingestion
@@ -686,26 +682,12 @@
   export AUTH_SERVICE_PORT="$AUTH_PORT"
   export ORG_SERVICE_PORT="$ORG_PORT"
   export AUDIT_SERVICE_PORT="$AUDIT_PORT"
-<<<<<<< HEAD
   export SIGNAL_SERVICE_PORT="$SIGNAL_PORT"
-=======
-  export MEDIA_SERVICE_PORT="$MEDIA_PORT"
->>>>>>> c3908a60
     export GATEWAY_SERVICE_PORT="$GATEWAY_PORT"
   export AUTH_SERVICE_URL="http://127.0.0.1:${AUTH_PORT}"
   export ORG_SERVICE_URL="http://127.0.0.1:${ORG_PORT}"
   export AUDIT_SERVICE_URL="http://127.0.0.1:${AUDIT_PORT}"
-<<<<<<< HEAD
   export SIGNAL_SERVICE_URL="http://127.0.0.1:${SIGNAL_PORT}"
-=======
-  export MEDIA_SERVICE_URL="http://127.0.0.1:${MEDIA_PORT}"
-    if [[ -z "${STORAGE_EMULATOR_HOST:-}" ]]; then
-      export STORAGE_EMULATOR_HOST="http://127.0.0.1:9090"
-    fi
-    if [[ -z "${GOOGLE_CLOUD_PROJECT:-}" ]]; then
-      export GOOGLE_CLOUD_PROJECT="heartguard-local"
-    fi
->>>>>>> c3908a60
 
     start_service AUTH "$MICRO_DIR/auth_service" "$auth_python" "$AUTH_PORT" || ABORT_TESTS=1
     start_service ORG "$MICRO_DIR/org_service" "$org_python" "$ORG_PORT" || ABORT_TESTS=1
